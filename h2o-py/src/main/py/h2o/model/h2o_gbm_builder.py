--- conflicted
+++ resolved
@@ -11,17 +11,9 @@
 
     Example Usage:
 
-<<<<<<< HEAD
         from h2o.model.gbm_builder import H2OGBM    # import this builder
-
         my_gbm = H2OGBM()                           # create a new gbm object
         my_gbm.x = [0,1,2,3]                        # fill in parameters:
-=======
-        from h2o.model.h2o_gbm_builder import H2OGBM  # import this builder
-
-        my_gbm = H2OGBM()                             # create a new gbm object
-        my_gbm.x = [0,1,2,3]                          # fill in parameters:
->>>>>>> 3ce2f990
         my_gbm.y = 4
         my_gbm.training_frame = <training_frame>
         my_gbm.ntrees = 100
