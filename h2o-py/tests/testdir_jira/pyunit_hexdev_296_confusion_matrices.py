--- conflicted
+++ resolved
@@ -11,11 +11,7 @@
 
     local_data = [[1, 'a'],[1, 'a'],[1, 'a'],[1, 'a'],[1, 'a'],[1, 'a'],[1, 'a'],[1, 'a'],[1, 'a'],[1, 'a'],[0, 'b'],
                   [0, 'b'],[0, 'b'],[0, 'b'],[0, 'b'],[0, 'b'],[0, 'b'],[0, 'b'],[0, 'b'],[0, 'b']]
-<<<<<<< HEAD
-    h2o_data = h2o.H2OFrame.fromPython(local_data)
-=======
     h2o_data = h2o.H2OFrame(python_obj=zip(*local_data))
->>>>>>> 7e9457a9
     h2o_data.set_names(['response', 'predictor'])
     h2o_data.show()
 
