"""
This module contains code for the lazy expression DAG.
"""

import sys
from math import sqrt, isnan, floor
import h2o
import frame
import tabulate
import math

__CMD__ = None
__TMPS__ = None


class Expr(object):
  """
  Expr objects have a few different flavors:
      1. A pending to-be-computed BigData expression. Does _NOT_ have a Key
      2. An already computed BigData expression. Does have a key
      3. A small-data computation, pending or not.

  Pending computations point to other Expr objects in a DAG of pending computations.
  Pointed at by at most one H2OVec (during construction) and no others. If that H2OVec
  goes dead, this computation is known to be an internal temp, used only in building
  other Expr objects.
  """

  def __init__(self, op, left=None, rite=None, length=None):
    """
    Create a new Expr object.

    Constructor choices:
        ("op"   left rite): pending calc, awaits left & rite being computed
        ("op"   None None): precomputed local small data
        (fr_key #num name): precomputed remote Big Data

    :param op: An operation to perform
    :param left: An Expr to the "left"
    :param rite: An Expr to the "right"
    :param length: The length of the H2OVec/H2OFrame object.
    :return: A new Expr object.
    """

    # instance variables
    self._op      = None
    self._data    = None   # the "head" of a frame, or a float, or int
    self._left    = None
    self._rite    = None
    self._name    = None
    self._summary = None   # computed lazily
    self._len     = None
    self._vecname = ""     # the name of the Vec, if any
    self._isslice = False  # if a slice, then return a new H2OVec from show

    if isinstance(op, str):
      self._op, self._data = (op, None)
    elif not op and isinstance(left,str):
      self._op, self._data = ("rawdata", left)
    else:
      self._op, self._data = ("rawdata", op)
    self._name = self._op  # Set an initial name, generally overwritten

    assert self._is_valid(), str(self._name) + str(self._data)

    self._left = left._expr if isinstance(left, frame.H2OVec) else left
    self._rite = rite._expr if isinstance(rite, frame.H2OVec) else rite

    assert self._left is None or isinstance(self._left, str) or self._left._is_valid(), self._left.debug()
    assert self._rite is None or isinstance(self._rite, str) or self._rite._is_valid(), self._rite.debug()

    # Compute length eagerly
    if self.is_remote():   # Length must be provided for remote data
      assert length is not None
      self._len = length
    elif self.is_local():  # Local data, grab length by inspection
      self._len = len(self._data) if isinstance(self._data, list) else 1
    elif self.is_slice():
      self._len = self._data.stop - self._data.start
    else:
      self._len = length if length else len(self._left)
    assert self._len is not None

    if left and isinstance(left, frame.H2OVec):
      self._vecname = left._name

  def name(self): return self._name

  def op(self): return self._op

  def set_len(self, i): self._len = i

  def get_len(self): return self._len

  def data(self): return self._data

  def left(self): return self._left

  def rite(self): return self._rite

  def vecname(self): return self._vecname

  def is_local(self): return isinstance(self._data, (list, tuple, int, float, str))

  def is_remote(self): return isinstance(self._data, unicode)

  def is_pending(self): return self._data is None

  def is_computed(self): return not self.is_pending()

  def is_slice(self): return isinstance(self._data, slice)

  def _is_valid(self):
    return self.is_local() or self.is_remote() or self.is_pending() or self.is_slice()

  def _is_key(self):
    has_key = self._data is not None and isinstance(self._data, unicode)
    if has_key:
      return "py" == self._data[0:2]
    return False

  def __len__(self):
    """
    The length of this H2OVec/H2OFrame (generally without triggering eager evaluation)

    :return: The number of columns/rows of the H2OFrame/H2OVec.
    """
    return self._len

  def dim(self):
    """
    Eagerly evaluate the Expr. If it's an H2OFrame, return the number of rows and columns.

    :return: The number of rows and columns in the H2OFrame as a list [rows, cols].
    """
    self.eager()
    if self.is_remote(): # potentially big data
      frame = h2o.frame(self._data)
      return [frame['frames'][0]['rows'], len(frame['frames'][0]['columns'])]
    elif self.is_local(): # small data
      return [1,1] if not hasattr(self._data, '__len__') else [1,len(self._data)]
    raise ValueError("data must be local or remote")

  def debug(self):
    """
    :return: The structure of this object without evaluating.
    """
    return ("(" + self._name + " <== " +
            str(self._left._name if isinstance(self._left, Expr) else self._left) +
            " " + self._op + " " +
            str(self._rite._name if isinstance(self._rite, Expr) else self._rite) +
            " ==> " + str(type(self._data)) + ")")

  def show(self, noprint=False):
    """
    Evaluate and print.

    :return: None
    """
    self.eager()
    if noprint:
      if isinstance(self._data, unicode):
        j = h2o.frame(self._data)
<<<<<<< HEAD
        data = [c['data'] for c in j['frames'][0]['columns'][:]]
        domains  = [c['domain'] for c in j['frames'][0]['columns']]
        for i in range(len(data)):
          if domains[i] is not None:
            for j in range(len(data[i])):
              if data[i][j] == "NaN": continue
              data[i][j] = domains[i][int(data[i][j])]
=======
        if j['frames'][0]['columns'][0]['type'] == 'string':
          data = [c['string_data'] for c in j['frames'][0]['columns'][:]]
        else:
          data = [c['data'] for c in j['frames'][0]['columns'][:]]
>>>>>>> 273bd524
        data = map(list, zip(*data))
        return data[0:min(10,len(data))]
      return self._data
    else:
      if isinstance(self._data, unicode):
        j = h2o.frame(self._data)
        data = [c['data'] for c in j['frames'][0]['columns'][:]]
      elif isinstance(self._data, (int, float, str, list)):
        print self._data
        print
        return
      else:
        data = [self._data]
      t_data = map(list, zip(*data))
      t_data = t_data[0:min(10,len(t_data))]
      for didx,d in enumerate(t_data): t_data[didx].insert(0,didx)
      headers = ["Row ID"]
      for i in range(len(t_data[0])): headers.append('')
      print "Displaying first " + str(len(t_data)) + " row(s)"
      print tabulate.tabulate(t_data, headers=headers)
      print

  # def __repr__(self):
  #    self.show()
  #    return ""

  # Compute summary data
  def summary(self):
    self.eager()
    if self.is_local():
      x = self._data[0]
      t = 'int' if isinstance(x, int) else (
          'enum' if isinstance(x, str) else 'real')
      mins = [min(self._data)]
      maxs = [max(self._data)]
      n = len(self._data)
      mean = sum(self._data) / n if t != 'enum' else None
      ssq = 0
      zeros = 0
      missing = 0
      for x in self._data:
        delta = x - mean
        if t != 'enum': ssq += delta * delta
        if x == 0:  zeros += 1
        if x is None or (t != 'enum' and isnan(x)): missing += 1
      stddev = sqrt(ssq / (n - 1)) if t != 'enum' else None
      return {'type': t, 'mins': mins, 'maxs': maxs, 'mean': mean, 'sigma': stddev, 'zeros': zeros, 'missing': missing}
    if self._summary: return self._summary
    j = h2o.frame_summary(self._data)
    self._summary = j['frames'][0]['columns'][0]
    return self._summary

  # Basic indexed or sliced lookup
  def __getitem__(self, i):
    if   self.is_local():
      if    isinstance(i, int)  : return self.eager()[i]
      elif  isinstance(i, tuple): return self.eager()[i[0]][i[1]]
      else                      : raise ValueError("Integer and 2-tuple slicing supported only")
    elif self.is_remote() or self.is_pending():
      if    isinstance(i, int)  : return Expr("[", self, Expr(("()", i)))  # column slicing
      elif  isinstance(i, tuple): # row, column slicing
        res = Expr("[", self, Expr((i[0], i[1])))
        if isinstance(i[0],int) and isinstance(i[1],int): return res.eager() # small data
        return res # potentially big data
      else                      : raise ValueError("Integer and 2-tuple slicing supported only")
    raise NotImplementedError

  def _simple_expr_bin_op( self, i, op):
    if isinstance(i, h2o.H2OFrame):  return i._simple_frames_bin_op(self,op)
    if isinstance(i, h2o.H2OVec  ):  return i._simple_vec_bin_op(self,op)
    if isinstance(i, Expr)        :
      e = self.eager()
      return  Expr(op, Expr(e), i) if isinstance(e, (int,float)) else Expr(op, self, i)
    if isinstance(i, (int, float)):  return Expr(op, self, Expr(i))
    if isinstance(i, str)         :  return Expr(op, self, Expr(None,i))
    raise NotImplementedError

  def _simple_expr_bin_rop(self, i, op):
    if isinstance(i, (int, float)):  return Expr(op, Expr(i), self)
    raise NotImplementedError

  def logical_negation(self):  return Expr("not", self)

  def __add__(self, i):  return self._simple_expr_bin_op(i,"+" )
  def __sub__(self, i):  return self._simple_expr_bin_op(i,"-" )
  def __and__(self, i):  return self._simple_expr_bin_op(i,"&" )
  def __or__ (self, i):  return self._simple_expr_bin_op(i,"|" )
  def __div__(self, i):  return self._simple_expr_bin_op(i,"/" )
  def __mul__(self, i):  return self._simple_expr_bin_op(i,"*" )
  def __eq__ (self, i):  return self._simple_expr_bin_op(i,"n")
  def __ne__ (self, i):  return self._simple_expr_bin_op(i,"N")
  def __pow__(self, i):  return self._simple_expr_bin_op(i,"^" )
  def __ge__ (self, i):  return self._simple_expr_bin_op(i,"G")
  def __gt__ (self, i):  return self._simple_expr_bin_op(i,"g" )
  def __le__ (self, i):  return self._simple_expr_bin_op(i,"L")
  def __lt__ (self, i):  return self._simple_expr_bin_op(i,"l" )

  def __radd__(self, i): return self.__add__(i)
  def __rsub__(self, i): return self._simple_expr_bin_rop(i,"-")
  def __rand__(self, i): return self.__and__(i)
  def __ror__ (self, i): return self.__or__ (i)
  def __rdiv__(self, i): return self._simple_expr_bin_rop(i,"/")
  def __rmul__(self, i): return self.__mul__(i)
  def __rpow__(self, i): return self._simple_expr_bin_rop(i,"^")

  def __abs__ (self): return h2o.abs(self)

  # generic reducers (min, max, sum, sd, var, mean, median)
  def min(self):
    """
    :return: A lazy Expr representing the standard deviation of this H2OVec.
    """
    return Expr("min", self).eager()

  def max(self):
    """
    :return: A lazy Expr representing the variance of this H2OVec.
    """
    return Expr("max", self).eager()

  def sum(self):
    """
    :return: A lazy Expr representing the variance of this H2OVec.
    """
    return Expr("sum", self).eager()

  def sd(self):
    """
    :return: A lazy Expr representing the standard deviation of this H2OVec.
    """
    return Expr("sd", self)

  def var(self):
    """
    :return: A lazy Expr representing the variance of this H2OVec.
    """
    return Expr("var", self)

  def mean(self):
    """
    :return: A lazy Expr representing the mean of this H2OVec.
    """
    return Expr("mean", self).eager()

  def median(self):
    """
    :return: A lazy Expr representing the median of this H2OVec.
    """
    return Expr("median", self).eager()

  def __del__(self):
    # Dead pending op or local data; nothing to delete
    if self.is_pending() or self.is_local(): return
    assert self.is_remote(), "Data wasn't remote. Hrm..."
    global __CMD__
    if __CMD__ is None:
      if h2o is not None:
        h2o.remove(self._data)
    else:
      s = " (del '" + self._data + "' #0)"
      global __TMPS__
      if __TMPS__ is None:
        print "Lost deletes: ", s
      else:
        __TMPS__ += s

  def eager(self):
    """
    This forces a top-level execution, as needed, and produces a top-level result
    locally. Frames are returned and truncated to the standard preview response
    provided by rapids - 100 rows X 200 cols.

    :return: A key pointing to the big data object
    """
    if self.is_computed(): return self._data
    # Gather the computation path for remote work, or doit locally for local work
    global __CMD__, __TMPS__
    assert not __CMD__ and not __TMPS__
    __CMD__ = ""
    __TMPS__ = ""  # Begin gathering rapids commands
    self._do_it()   # Symbolically execute the command
    cmd = __CMD__
    tmps = __TMPS__  # Stop  gathering rapids commands
    __CMD__ = None
    __TMPS__ = None
    if self.is_local():  return self._data  # Local computation, all done

    # Remote computation - ship Rapids over wire, assigning key to result
    if tmps:
      cmd = "(, " + cmd + tmps + ")"
    j = h2o.rapids(cmd)
    if j['result_type'] == 0:
      pass  # Big Data Key is the result
    # Small data result pulled locally
    elif j['num_rows']:   # basically checks if num_rows is nonzero... sketchy.
      self._data = j['head']
    elif j['result'] in [u'TRUE', u'FALSE']:
      self._data = (j['result'] == u'TRUE')
    elif j['result_type'] in [1,2,3,4]:
      if isinstance(j['string'], (unicode, str)): self._data = str(j['string'])
      else:
        if not hasattr(j['scalar'], '__len__'): self._data = j['scalar']
    return self._data

  def _do_child(self, child):
    assert child is None or isinstance(child, Expr), " expected None or Expr but found: %r" % child
    global __CMD__
    if child:
      if child.is_pending():
        child._do_it()
      elif isinstance(child._data, (int, float)):
        __CMD__ += "#" + str(child._data)
      elif isinstance(child._data, (str,unicode)):
        __CMD__ += "'" + str(child._data) + "'"
      elif isinstance(child._data, slice):
        __CMD__ += "(: #"+str(child._data.start)+" #"+str(child._data.stop - 1)+")"
        child._data = None  # trigger GC now
      elif self._op == "[" and isinstance(self._rite._data, tuple): # multi-dimensional slice
        if not isinstance(child._data, tuple): return child         # doing left child.  just return.
        __CMD__ += self.multi_dim_slice_cmd(child)                  # doing right child. generate slice string
        return child
    __CMD__ += " "
    return child

  def multi_dim_slice_cmd(self, child):
    return self.multi_dim_slice_data_cmd(child) + ' ' + self.multi_dim_slice_rows_cmd(child) + ' ' + \
           self.multi_dim_slice_cols_cmd(child)

  def multi_dim_slice_data_cmd(self, child):
    if    isinstance(self._left._data,unicode): return ""
    elif  isinstance(self._left._data, list)  :
      c = child._data[1]
      if isinstance(c, int): return "'" + self._left._data[c] + "'"
      if isinstance(c, slice):
        cols = self._left._data[c]
        cmd = "(cbind"
        for col in cols: cmd += " '" + str(col) + "'"
        cmd += ")"
        return cmd
      if c == "()":
        cmd = "(cbind"
        for col in self._left._data: cmd += " '" + str(col) + "'"
        cmd += ")"
        return cmd
    raise NotImplementedError

  def multi_dim_slice_rows_cmd(self, child):
    r = child._data[0]
    if isinstance(r, int): return "#" + str(r)
    if isinstance(r, slice): return "(: #"+str(r.start)+" #"+str(r.stop)+")"
    if r == "()": return '()'
    raise NotImplementedError

  def multi_dim_slice_cols_cmd(self, child):
    if   isinstance(self._left._data, list): return '\"null\"' # TODO: there might be a bug here: replace null with ()
    elif isinstance(self._left._data,unicode):
      c = child._data[1]
      if isinstance(c, int): return "#" + str(c)
      if isinstance(c, slice): return "(: #"+str(c.start)+" #"+str(c.stop)+")"
      if c == "()": return '()'
    raise NotImplementedError

  def _do_it(self):
    """
    External API for eager; called by all top-level demanders (e.g. print)
    This may trigger (recursive) big-data evaluation.

    :return: None
    """
    if self.is_computed(): return

    # Slice assignments are a 2-nested deep structure, returning the left-left
    # vector.  Must fetch it now, before it goes dead after eval'ing the slice.
    # Shape: (= ([ %vec bool_slice_expr) vals_to_assign)
    # Need to fetch %vec out
    assign_vec = self._left._left if self._op == "=" and self._left._op == "[" else None

    # See if this is not a temp and not a scalar; if so it needs a name
    # Remove one count for the call to getrefcount itself
    cnt = sys.getrefcount(self) - 1
    # Magical count-of-4 is the depth of 4 interpreter stack
    py_tmp = cnt != 4 and self._len > 1 and not assign_vec

    global __CMD__
    skip=False
    if py_tmp:
      self._data = frame.H2OFrame.py_tmp_key()  # Top-level key/name assignment
      __CMD__ += "(= !" + self._data + " "
    if self._op != ",":           # Comma ops curry in-place (just gather args)
      __CMD__ += "(" + self._op + " "

    left = self._do_child(self._left)  # down the left

    # gross hack just to get the ")" in the right place after the (!= ... ending ")" strictly enforced by Rapids
    if py_tmp and self._left._is_key() and self._op==",":
      skip=True
      __CMD__ += ")"

    rite = self._do_child(self._rite)  # down the right

    # eventually will need to create dedicated objects each overriding a "set_data" method
    # live with this "switch" for now

    # Do not try/catch NotImplementedError - it blows the original stack trace
    # so then you can't see what's not implemented

    if self._op in ["+", "&", "|", "-", "*", "/", "^", "n", "N", "g", "G", "l", "L"]:   # in self.BINARY_INFIX_OPS:
      rapids_dict = {"+":"+", "&":"&", "|":"|", "-":"-", "*":"*", "/":"/", "^":"**", "n":"==", "N":"!=", "g":">", "G":">=", "l":"<",
                     "L":"<="}
      #   num op num
      #   num op []
      if isinstance(left._data, (int, float,str)):
        if isinstance(rite._data, (int, float,str)):   self._data = eval("left " + rapids_dict[self._op] + " rite")
        elif rite.is_local():                      self._data = eval("[left "+ rapids_dict[self._op] +
                                                                     " x for x in rite._data]")
        else:                                      pass

      #   [] op num
      elif isinstance(rite._data, (int, float,str)):
        if left.is_local():   self._data = eval("[x" + self._op + " rite for x in left._data]")
        else:                 pass

      #   [] op []
      else:
        if left.is_local() and rite.is_local():             self._data = eval("[x " + self._op + " y for x, y in zip(left._data, rite._data)]")
        elif (left.is_remote() or left._data is None) and \
                (rite.is_remote() or rite._data is None):      pass
        else:                                               raise NotImplementedError

    elif self._op == "[":

      #   [] = []
      if isinstance(rite._data, tuple): pass #   multi-dimensional slice
      elif left.is_local():    self._data = left._data[rite._data]
      #   all rows / columns ([ %fr_key "null" ()) / ([ %fr_key () "null")
      else:                  __CMD__ += ' "null"'

    elif self._op == "=":

      if left.is_local():   raise NotImplementedError
      else:
        if rite is None: __CMD__ += "#NaN"

    elif self._op in ["floor", "abs"]:
      if left.is_local():   self._data = eval("[" + self._op +  "(x) for x in left._data]")
      else:                 pass

    elif self._op == "not":
      if left.is_local():   self._data = [not x for x in left._data]
      else:                 pass

    elif self._op == "sign":
      if left.is_local():   self._data = [cmp(x,0) for x in left._data]
      else:                 pass

    elif self._op in ["cos", "sin", "tan", "acos", "asin", "atan", "cosh", "sinh", "tanh", "acosh", "asinh", "atanh", \
                      "sqrt", "trunc", "log", "log10", "log1p", "exp", "expm1", "gamma", "lgamma"]:
      if left.is_local():   self._data = eval("[math." + self._op + "(x) for x in left._data]")
      else:                 pass

    elif self._op in ["cospi", "sinpi", "tanpi", "ceiling", "log2", "digamma", "trigamma"]:
      if left.is_local():
        if self._op   == "cospi"   : self._data = eval("[math.cos(math.pi*x) for x in left._data]")
        elif self._op == "sinpi"   : self._data = eval("[math.sin(math.pi*x) for x in left._data]")
        elif self._op == "tanpi"   : self._data = eval("[math.tan(math.pi*x) for x in left._data]")
        elif self._op == "ceiling" : self._data = eval("[math.ceil(x) for x in left._data]")
        elif self._op == "log2"    : self._data = eval("[math.log(x,2) for x in left._data]")
        elif self._op == "digamma" : self._data = eval("[scipy.special.polygamma(0,x) for x in left._data]")
        elif self._op == "trigamma": self._data = eval("[scipy.special.polygamma(1,x) for x in left._data]")
      else:                 pass

    elif self._op == "month":
      if left.is_local():   raise NotImplementedError
      else:                 pass

    elif self._op == "dayOfWeek":
      if left.is_local():   raise NotImplementedError
      else:                 pass

    elif self._op in ["min", "max", "sum", "median"]:
      if left.is_local():   raise NotImplementedError
      else:                 __CMD__ += "%FALSE"

    elif self._op == "cbind":
      if left.is_local():
        for v in left._data: __CMD__ += "'" + str(v._expr._data) + "'"
      else:                 pass

    elif self._op == "mean":
      if left.is_local():   self._data = sum(left._data) / len(left._data)
      else:                 __CMD__ += " #0 %TRUE"  # Rapids mean extra args (trim=0, rmNA=TRUE)

    elif self._op in ["var", "sd"]:
      if left.is_local():
        mean = sum(left._data) / len(left._data)
        sum_of_sq = sum((x-mean)**2 for x in left._data)
        num_obs = len(left._data)
        var = sum_of_sq / (num_obs - 1)
        self._data = var if self._op == "var" else var**0.5
      else:                 __CMD__ += " () %TRUE \"everything\"" if self._op == "var" else " %TRUE"

    elif self._op == "is.factor":
      if left.is_local():   raise NotImplementedError
      else:                 pass

    elif self._op in ["as.factor", "h2o.runif", "is.na"]:
      if left.is_local():   self._data = map(str, left._data)
      else:                 pass

    elif self._op == "quantile":
      if left.is_local():   raise NotImplementedError
      else:
        rapids_series = "(dlist #"+" #".join([str(x) for x in rite._data])+")"
        __CMD__ += rapids_series + " "

    elif self._op == "mktime":
      if left.is_local():   raise NotImplementedError
      else:                 pass

    elif self._op == ",":
      pass

    else:
      raise NotImplementedError(self._op)

    # End of expression... wrap up parens
    if self._op != ",":
      __CMD__ += ")"
    if py_tmp and not skip:
      __CMD__ += ")"

    # Free children expressions; might flag some subexpresions as dead
    self._left = None  # Trigger GC/ref-cnt of temps
    self._rite = None

    # Keep LHS alive
    if assign_vec:
      #if assign_vec._op != "rawdata":  # Need to roll-up nested exprs
      #  print assign_vec.debug()
      #  print assign_vec._data,assign_vec._left,assign_vec._rite
      #  raise NotImplementedError
      self._left = assign_vec
      self._data = assign_vec._data<|MERGE_RESOLUTION|>--- conflicted
+++ resolved
@@ -161,7 +161,6 @@
     if noprint:
       if isinstance(self._data, unicode):
         j = h2o.frame(self._data)
-<<<<<<< HEAD
         data = [c['data'] for c in j['frames'][0]['columns'][:]]
         domains  = [c['domain'] for c in j['frames'][0]['columns']]
         for i in range(len(data)):
@@ -169,12 +168,6 @@
             for j in range(len(data[i])):
               if data[i][j] == "NaN": continue
               data[i][j] = domains[i][int(data[i][j])]
-=======
-        if j['frames'][0]['columns'][0]['type'] == 'string':
-          data = [c['string_data'] for c in j['frames'][0]['columns'][:]]
-        else:
-          data = [c['data'] for c in j['frames'][0]['columns'][:]]
->>>>>>> 273bd524
         data = map(list, zip(*data))
         return data[0:min(10,len(data))]
       return self._data
