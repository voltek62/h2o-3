package hex;

import water.DKV;
import water.Iced;
import water.Job;
import water.Key;
import water.fvec.CreateInteractions;
import water.fvec.Frame;
import water.util.Log;
import water.util.PrettyPrint;

import java.util.Arrays;

/**
 * Create new factors that represent interactions of the given factors
 */
public class Interaction extends Iced {
  public Job<Frame> _job;
  public Key<Frame> _source_frame;
  public String[] _factor_columns;
  public boolean _pairwise = false;
  public int _max_factors = 100;
  public int _min_occurrence = 1;

  transient public int[] _factors = new int[0];

<<<<<<< HEAD
  public Interaction(Key<Frame> dest, String desc) { super(dest, (desc == null ? "CreateFrame" : desc)); }
  public Interaction() { super(Key.<Frame>make(), "CreateFrame"); }

  public Frame execImpl() {
    try {
      Frame source_frame = DKV.getGet(_source_frame);
      assert(source_frame != null);
      if (_factor_columns == null || _factor_columns.length == 0) throw new IllegalArgumentException("factor_columns must be specified.");
      if (_pairwise && _factor_columns.length < 3) Log.info("Ignoring the pairwise option, requires 3 or more factors.");
      _factors = new int[_factor_columns.length];
      int count=0;
      for (String v: _factor_columns) {
        int idx = source_frame.find(v);
        if (idx >= 0) {
          if (!source_frame.vecs()[idx].isCategorical()) {
            throw new IllegalArgumentException("Column " + v + " is not categorical.");
          }
          _factors[count++] = idx;
        } else {
          throw new IllegalArgumentException("Column " + v + " not found.");
=======
  public Job<Frame> execImpl(Key<Frame> dest ) {
    _job = new Job(dest == null ? Key.make() : dest, Frame.class.getName(), "CreateFrame");
    Frame source_frame = DKV.getGet(_source_frame);
    assert(source_frame != null);
    if (_factor_columns == null || _factor_columns.length == 0) throw new IllegalArgumentException("factor_columns must be specified.");
    if (_pairwise && _factor_columns.length < 3) Log.info("Ignoring the pairwise option, requires 3 or more factors.");
    _factors = new int[_factor_columns.length];
    int count=0;
    for (String v: _factor_columns) {
      int idx = source_frame.find(v);
      if (idx >= 0) {
        if (!source_frame.vecs()[idx].isCategorical()) {
          throw new IllegalArgumentException("Column " + v + " is not categorical.");
>>>>>>> 4f96ee57
        }
        _factors[count++] = idx;
      } else {
        throw new IllegalArgumentException("Column " + v + " not found.");
      }
    }
    CreateInteractions in = new CreateInteractions(this);
    return _job.start(in, in.work());
  }

  @Override public String toString() {
    Frame res = _job.get();
    if (res == null) return "Output frame not found";

    if (!_pairwise)
      return "Created interaction feature " + res.names()[0]
              + " (order: " + _factors.length + ") with " + res.lastVec().domain().length + " factor levels"
        + " in" + PrettyPrint.msecs(_job.msec(), true);
    else
      return "Created " + res.numCols() + " pair-wise interaction features " + Arrays.deepToString(res.names())
        + " (order: 2) in" + PrettyPrint.msecs(_job.msec(), true);
  }
}<|MERGE_RESOLUTION|>--- conflicted
+++ resolved
@@ -24,28 +24,6 @@
 
   transient public int[] _factors = new int[0];
 
-<<<<<<< HEAD
-  public Interaction(Key<Frame> dest, String desc) { super(dest, (desc == null ? "CreateFrame" : desc)); }
-  public Interaction() { super(Key.<Frame>make(), "CreateFrame"); }
-
-  public Frame execImpl() {
-    try {
-      Frame source_frame = DKV.getGet(_source_frame);
-      assert(source_frame != null);
-      if (_factor_columns == null || _factor_columns.length == 0) throw new IllegalArgumentException("factor_columns must be specified.");
-      if (_pairwise && _factor_columns.length < 3) Log.info("Ignoring the pairwise option, requires 3 or more factors.");
-      _factors = new int[_factor_columns.length];
-      int count=0;
-      for (String v: _factor_columns) {
-        int idx = source_frame.find(v);
-        if (idx >= 0) {
-          if (!source_frame.vecs()[idx].isCategorical()) {
-            throw new IllegalArgumentException("Column " + v + " is not categorical.");
-          }
-          _factors[count++] = idx;
-        } else {
-          throw new IllegalArgumentException("Column " + v + " not found.");
-=======
   public Job<Frame> execImpl(Key<Frame> dest ) {
     _job = new Job(dest == null ? Key.make() : dest, Frame.class.getName(), "CreateFrame");
     Frame source_frame = DKV.getGet(_source_frame);
@@ -59,7 +37,6 @@
       if (idx >= 0) {
         if (!source_frame.vecs()[idx].isCategorical()) {
           throw new IllegalArgumentException("Column " + v + " is not categorical.");
->>>>>>> 4f96ee57
         }
         _factors[count++] = idx;
       } else {
