--- conflicted
+++ resolved
@@ -161,15 +161,10 @@
     Frame fr = parse_test_file(Key.make("a.hex"), "smalldata/iris/iris_wheader.csv");
     fr.swap(1,4);
     DataInfo.InteractionPair[] ips = DataInfo.InteractionPair.generatePairwiseInteractionsFromList(0, 1);
-<<<<<<< HEAD
     DataInfo di=null;
+
     try {
       di = new DataInfo(
-=======
-
-    try {
-      final DataInfo di = new DataInfo(
->>>>>>> d1c7cff0
               fr.clone(),  // train
               null,        // valid
               1,           // num responses
@@ -184,7 +179,6 @@
               false,       // fold
               ips          // interactions
       );
-<<<<<<< HEAD
       checker(di,false);
     } finally {
       fr.delete();
@@ -192,25 +186,6 @@
         di.dropInteractions();
         di.remove();
       }
-=======
-
-      new MRTask() {
-        @Override public void map(Chunk[] cs) {
-          DataInfo.Row[] sparseRows = di.extractSparseRows(cs);
-          for(int i=0;i<cs[0]._len;++i) {
-            DataInfo.Row r=di.newDenseRow();
-            di.extractDenseRow(cs,i,r);
-            for(int j=0;j<di.fullN();++j)
-              if( r.get(j) != sparseRows[i].get(j) )
-                throw new RuntimeException("Row mismatch on row " + i);
-          }
-        }
-      }.doAll(di._adaptedFrame);
-      di.dropInteractions();
-      di.remove();
-    } finally {
-      fr.delete();
->>>>>>> d1c7cff0
     }
   }
 
@@ -218,15 +193,9 @@
     Frame fr = parse_test_file(Key.make("a.hex"), "smalldata/iris/iris_wheader.csv");
     fr.swap(1,4);
     DataInfo.InteractionPair[] ips = DataInfo.InteractionPair.generatePairwiseInteractionsFromList(0, 1);
-<<<<<<< HEAD
     DataInfo di=null;
     try {
       di = new DataInfo(
-=======
-
-    try {
-      final DataInfo di = new DataInfo(
->>>>>>> d1c7cff0
               fr.clone(),  // train
               null,        // valid
               1,           // num responses
@@ -241,7 +210,6 @@
               false,       // fold
               ips          // interactions
       );
-<<<<<<< HEAD
       checker(di,true);
     } finally {
       fr.delete();
@@ -249,30 +217,6 @@
         di.dropInteractions();
         di.remove();
       }
-=======
-
-      new MRTask() {
-        @Override public void map(Chunk[] cs) {
-          DataInfo.Row[] sparseRows = di.extractSparseRows(cs);
-          for(int i=0;i<cs[0]._len;++i) {
-            DataInfo.Row r = di.newDenseRow();
-            di.extractDenseRow(cs, i, r);
-            for (int j = 0; j < di.fullN(); ++j) {
-              double sparseDoubleScaled = sparseRows[i].get(j);  // extracting sparse rows does not do the full scaling!!
-              if( j>=di.numStart() ) { // finish scaling the sparse value
-                sparseDoubleScaled -= di._normSub[j - di.numStart()] * di._normMul[j-di.numStart()];
-              }
-              if( Math.abs(r.get(j)-sparseDoubleScaled) > 1e-15 )
-                throw new RuntimeException("Row mismatch on row " + i);
-            }
-          }
-        }
-      }.doAll(di._adaptedFrame);
-      di.dropInteractions();
-      di.remove();
-    } finally {
-      fr.delete();
->>>>>>> d1c7cff0
     }
   }
 
@@ -280,9 +224,9 @@
     Frame fr = parse_test_file(Key.make("a.hex"), "smalldata/iris/iris_wheader.csv");
     fr.swap(2,4);
     DataInfo.InteractionPair[] ips = DataInfo.InteractionPair.generatePairwiseInteractionsFromList(0, 1, 2, 3);
-
-    try {
-      final DataInfo di = new DataInfo(
+    DataInfo di=null;
+    try {
+      di = new DataInfo(
               fr.clone(),  // train
               null,        // valid
               1,           // num responses
@@ -297,46 +241,22 @@
               false,       // fold
               ips          // interactions
       );
-<<<<<<< HEAD
       checker(di,true);
-=======
-
-      new MRTask() {
-        @Override public void map(Chunk[] cs) {
-          DataInfo.Row[] sparseRows = di.extractSparseRows(cs);
-          for(int i=0;i<cs[0]._len;++i) {
-            DataInfo.Row r = di.newDenseRow();
-            di.extractDenseRow(cs, i, r);
-            for (int j = 0; j < di.fullN(); ++j) {
-              double sparseDoubleScaled = sparseRows[i].get(j);  // extracting sparse rows does not do the full scaling!!
-              if( j>=di.numStart() ) { // finish scaling the sparse value
-                sparseDoubleScaled -= di._normSub[j - di.numStart()] * di._normMul[j-di.numStart()];
-              }
-              if( Math.abs(r.get(j)-sparseDoubleScaled) > 1e-14 )
-                throw new RuntimeException("Row mismatch on row " + i);
-            }
-          }
-        }
-      }.doAll(di._adaptedFrame);
-      di.dropInteractions();
-      di.remove();
->>>>>>> d1c7cff0
-    } finally {
-      fr.delete();
+    } finally {
+      fr.delete();
+      if( di!=null ) {
+        di.dropInteractions();
+        di.remove();
+      }
     }
   }
 
   @Test public void testAirlines4() {
     Frame fr = parse_test_file(Key.make("a.hex"), "smalldata/airlines/allyears2k_headers.zip");
     DataInfo.InteractionPair[] ips = DataInfo.InteractionPair.generatePairwiseInteractionsFromList(8,16,2);
-<<<<<<< HEAD
     DataInfo di=null;
     try {
       di = new DataInfo(
-=======
-    try {
-      final DataInfo di = new DataInfo(
->>>>>>> d1c7cff0
               fr.clone(),  // train
               null,        // valid
               1,           // num responses
@@ -351,7 +271,6 @@
               false,       // fold
               ips          // interactions
       );
-<<<<<<< HEAD
       checker(di,true);
     } finally {
       fr.delete();
@@ -359,33 +278,6 @@
         di.dropInteractions();
         di.remove();
       }
-=======
-      new MRTask() {
-        @Override public void map(Chunk[] cs) {
-          DataInfo.Row[] sparseRows = di.extractSparseRows(cs);
-          for(int i=0;i<cs[0]._len;++i) {
-            DataInfo.Row r = di.newDenseRow();
-            di.extractDenseRow(cs, i, r);
-            for (int j = 0; j < di.fullN(); ++j) {
-              double sparseDoubleScaled = sparseRows[i].get(j);  // extracting sparse rows does not do the full scaling!!
-              if( j>=di.numStart() ) { // finish scaling the sparse value
-                sparseDoubleScaled -= di._normSub[j - di.numStart()] * di._normMul[j-di.numStart()];
-              }
-              if( r.bad && sparseRows[i].bad ) continue; // skip bad rows!
-              if( Math.abs(r.get(j)-sparseDoubleScaled) > 1e-14 ) {
-                printVals(di,r,sparseRows[i]);
-                throw new RuntimeException("Row mismatch on row " + i);
-              }
-            }
-          }
-        }
-      }.doAll(di._adaptedFrame);
-      di.dropInteractions();
-      di.remove();
-
-    } finally {
-      fr.delete();
->>>>>>> d1c7cff0
     }
   }
 
@@ -402,7 +294,6 @@
         System.out.println(">" + line + "<");
     }
   }
-<<<<<<< HEAD
 
   private static void checker(final DataInfo di, final boolean standardize) {
     new MRTask() {
@@ -429,6 +320,4 @@
       }
     }.doAll(di._adaptedFrame);
   }
-=======
->>>>>>> d1c7cff0
 }