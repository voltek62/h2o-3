package hex.glrm;

import hex.Model;
import hex.ModelMetrics;
import hex.ModelMetricsUnsupervised;
import water.fvec.Frame;

public class ModelMetricsGLRM extends ModelMetricsUnsupervised {
  public double _numerr;
  public double _caterr;
  public long   _numcnt;
  public long   _catcnt;

  public ModelMetricsGLRM(Model model, Frame frame, double numerr, double caterr) {
    super(model, frame, Double.NaN);
    _numerr = numerr;
    _caterr = caterr;
  }

  public ModelMetricsGLRM(Model model, Frame frame, double numerr, double caterr, long numcnt, long catcnt) {
    this(model, frame, numerr, caterr);
    _numcnt = numcnt;
    _catcnt = catcnt;
  }

  public static class GLRMModelMetrics extends MetricBuilderUnsupervised {
    public double _miscls;     // Number of misclassified categorical values
    public long _numcnt;      // Number of observed numeric entries
    public long _catcnt;     // Number of observed categorical entries
    public int[] _permutation;  // Permutation array for shuffling cols
<<<<<<< HEAD
    public boolean _impute_orig;  // Is reconstruction the original training data?

    public GLRMModelMetrics(int dims, int[] permutation, boolean impute_orig) {
      _work = new double[dims];
      _miscls = _numcnt = _catcnt = 0;
      _permutation = permutation;
      _impute_orig = impute_orig;
=======
    public boolean _impute_original;

    public GLRMModelMetrics(int dims, int[] permutation) { this(dims, permutation, false); }
    public GLRMModelMetrics(int dims, int[] permutation, boolean impute_original) {
      _work = new double[dims];
      _miscls = _numcnt = _catcnt = 0;
      _permutation = permutation;
      _impute_original = impute_original;
>>>>>>> 10fc8958
    }

    @Override
    public double[] perRow(double[] preds, float[] dataRow, Model m) {
      assert m instanceof GLRMModel;
      GLRMModel gm = (GLRMModel) m;
      assert gm._output._ncats + gm._output._nnums == dataRow.length;
      int ncats = gm._output._ncats;
      double[] sub = gm._output._normSub;
      double[] mul = gm._output._normMul;

      // Permute cols so categorical before numeric since error metric different
      for (int i = 0; i < ncats; i++) {
        int idx = _permutation[i];
        if (Double.isNaN(dataRow[idx])) continue;
        if (dataRow[idx] != preds[idx]) _miscls++;
        _catcnt++;
      }

      int c = 0;
      for (int i = ncats; i < dataRow.length; i++) {
        int idx = _permutation[i];
        if (Double.isNaN(dataRow[idx])) { c++; continue; }
<<<<<<< HEAD
        // double diff = (dataRow[idx] - sub[c]) * mul[c] - preds[idx];
        double diff = (_impute_orig ? dataRow[idx] : (dataRow[idx] - sub[c]) * mul[c]) - preds[idx];
=======
        double diff = (_impute_original ? dataRow[idx] : (dataRow[idx] - sub[c]) * mul[c]) - preds[idx];
>>>>>>> 10fc8958
        _sumsqe += diff * diff;
        _numcnt++;
        c++;
      }
      assert c == gm._output._nnums;
      return preds;
    }

    @Override
    public void reduce(MetricBuilder mb) {
      GLRMModelMetrics mm = (GLRMModelMetrics) mb;
      super.reduce(mm);
      _miscls += mm._miscls;
      _numcnt += mm._numcnt;
      _catcnt += mm._catcnt;
    }

    @Override
    public ModelMetrics makeModelMetrics(Model m, Frame f, Frame preds) {
      // double numerr = _numcnt > 0 ? _sumsqe / _numcnt : Double.NaN;
      // double caterr = _catcnt > 0 ? _miscls / _catcnt : Double.NaN;
      // return m._output.addModelMetrics(new ModelMetricsGLRM(m, f, numerr, caterr));
      return m._output.addModelMetrics(new ModelMetricsGLRM(m, f, _sumsqe, _miscls, _numcnt, _catcnt));
    }
  }
}<|MERGE_RESOLUTION|>--- conflicted
+++ resolved
@@ -28,15 +28,6 @@
     public long _numcnt;      // Number of observed numeric entries
     public long _catcnt;     // Number of observed categorical entries
     public int[] _permutation;  // Permutation array for shuffling cols
-<<<<<<< HEAD
-    public boolean _impute_orig;  // Is reconstruction the original training data?
-
-    public GLRMModelMetrics(int dims, int[] permutation, boolean impute_orig) {
-      _work = new double[dims];
-      _miscls = _numcnt = _catcnt = 0;
-      _permutation = permutation;
-      _impute_orig = impute_orig;
-=======
     public boolean _impute_original;
 
     public GLRMModelMetrics(int dims, int[] permutation) { this(dims, permutation, false); }
@@ -45,7 +36,6 @@
       _miscls = _numcnt = _catcnt = 0;
       _permutation = permutation;
       _impute_original = impute_original;
->>>>>>> 10fc8958
     }
 
     @Override
@@ -69,12 +59,7 @@
       for (int i = ncats; i < dataRow.length; i++) {
         int idx = _permutation[i];
         if (Double.isNaN(dataRow[idx])) { c++; continue; }
-<<<<<<< HEAD
-        // double diff = (dataRow[idx] - sub[c]) * mul[c] - preds[idx];
-        double diff = (_impute_orig ? dataRow[idx] : (dataRow[idx] - sub[c]) * mul[c]) - preds[idx];
-=======
         double diff = (_impute_original ? dataRow[idx] : (dataRow[idx] - sub[c]) * mul[c]) - preds[idx];
->>>>>>> 10fc8958
         _sumsqe += diff * diff;
         _numcnt++;
         c++;
