package hex;

import water.*;
import water.fvec.Chunk;
import water.fvec.NewChunk;
import water.util.ArrayUtils;
import water.util.RandomUtils;

import java.util.Arrays;
import java.util.Random;

public abstract class FrameTask<T extends FrameTask<T>> extends MRTask<T>{
  protected boolean _sparse;
  protected transient DataInfo _dinfo;
  public DataInfo dinfo() { return _dinfo; }
  final Key _dinfoKey;
  final int [] _activeCols;
  final protected Key<Job> _jobKey;

  protected float _useFraction = 1.0f;
  private final long _seed;
  protected boolean _shuffle = false;
  private final int _iteration;

  public FrameTask(Key<Job> jobKey, DataInfo dinfo) {
    this(jobKey, dinfo, 0xDECAFBEE, -1, false);
  }
  public FrameTask(Key<Job> jobKey, DataInfo dinfo, long seed, int iteration, boolean sparse) {
    this(jobKey,dinfo._key,dinfo._activeCols,seed,iteration, sparse,null);
  }
  public FrameTask(Key<Job> jobKey, DataInfo dinfo, long seed, int iteration, boolean sparse, H2O.H2OCountedCompleter cmp) {
    this(jobKey,dinfo._key,dinfo._activeCols,seed,iteration, sparse,cmp);
  }
  private FrameTask(Key<Job> jobKey, Key dinfoKey, int [] activeCols,long seed, int iteration, boolean sparse, H2O.H2OCountedCompleter cmp) {
    super(cmp);
    _jobKey = jobKey;
    _dinfoKey = dinfoKey;
    _activeCols = activeCols;
    _seed = seed;
    _iteration = iteration;
    _sparse = sparse;
  }
  @Override protected void setupLocal(){
    DataInfo dinfo = DKV.get(_dinfoKey).get();
    _dinfo = _activeCols == null?dinfo:dinfo.filterExpandedColumns(_activeCols);
  }
  @Override protected void closeLocal(){ _dinfo = null;}

  /**
   * Method to process one row of the data. See for separate mini-batch logic below.
   * Numeric and categorical values are passed separately, as is response.
   * Categoricals are passed as absolute indexes into the expanded beta vector, 0-levels are skipped
   * (so the number of passed categoricals will not be the same for every row).
   *
   * Categorical expansion/indexing:
   *   Categoricals are placed in the beginning of the beta vector.
   *   Each cat variable with n levels is expanded into n-1 independent binary variables.
   *   Indexes in cats[] will point to the appropriate coefficient in the beta vector, so e.g.
   *   assume we have 2 categorical columns both with values A,B,C, then the following rows will have following indexes:
   *      A,A - ncats = 0, we do not pass any categorical here
   *      A,B - ncats = 1, indexes = [2]
   *      B,B - ncats = 2, indexes = [0,2]
   *      and so on
   *
   * @param gid      - global id of this row, in [0,_adaptedFrame.numRows())
   */
  protected void processRow(long gid, DataInfo.Row r){throw new RuntimeException("should've been overridden!");}
  protected void processRow(long gid, DataInfo.Row r, NewChunk [] outputs){throw new RuntimeException("should've been overridden!");}

  /**
   * Mini-Batch update of model parameters
   * @param n number of trained examples in this last mini batch
   */
  protected void applyMiniBatchUpdate(int n){}

  /**
   * Note: If this is overridden, then applyMiniBatch must be overridden as well to perform the model/weight mini-batch update
   * @return Return the mini-batch size
   */
  protected int getMiniBatchSize(){ return 1; }

  /**
   * Override this to initialize at the beginning of chunk processing.
   * @return whether or not to process this chunk
   */
  protected boolean chunkInit(){ return true; }
  /**
   * Override this to do post-chunk processing work.
   * @param n Number of processed rows
   */
  protected void chunkDone(long n){}

  /**
   * Extracts the values, applies regularization to numerics, adds appropriate offsets to categoricals,
   * and adapts response according to the CaseMode/CaseValue if set.
   */
  @Override public final void map(Chunk [] chunks, NewChunk [] outputs) {
    if( _jobKey.get().stop_requested() ) return;
    final int nrows = chunks[0]._len;
    final long offset = chunks[0].start();
    boolean doWork = chunkInit();
    if (!doWork) return;
    final boolean obs_weights = _dinfo._weights
            && !_fr.vecs()[_dinfo.weightChunkId()].isConst() //if all constant weights (such as 1) -> doesn't count as obs weights
            && !(_fr.vecs()[_dinfo.weightChunkId()].isBinary()); //special case for cross-val      -> doesn't count as obs weights
    final double global_weight_sum = obs_weights ? Math.round(_fr.vecs()[_dinfo.weightChunkId()].mean() * _fr.numRows()) : 0;

    DataInfo.Row row = null;
    DataInfo.Row[] rows = null;
    if (_sparse)
      rows = _dinfo.extractSparseRows(chunks);
    else
      row = _dinfo.newDenseRow();
    double[] weight_map = null;
    double relative_chunk_weight = 1;
    //TODO: store node-local helper arrays in _dinfo -> avoid re-allocation and construction
    if (obs_weights) {
      weight_map = new double[nrows];
      double weight_sum = 0;
      for (int i = 0; i < nrows; ++i) {
        row = _sparse ? rows[i] : _dinfo.extractDenseRow(chunks, i, row);
        weight_sum += row.weight;
        weight_map[i] = weight_sum;
        assert (i == 0 || row.weight == 0 || weight_map[i] > weight_map[i - 1]);
      }
      if (weight_sum > 0) {
        ArrayUtils.div(weight_map, weight_sum); //normalize to 0...1
        relative_chunk_weight = global_weight_sum * nrows / _fr.numRows() / weight_sum;
      } else return; //nothing to do here - all rows have 0 weight
    }

    //Example:
    // _useFraction = 0.8 -> 1 repeat with fraction = 0.8
    // _useFraction = 1.0 -> 1 repeat with fraction = 1.0
    // _useFraction = 1.1 -> 2 repeats with fraction = 0.55
    // _useFraction = 2.1 -> 3 repeats with fraction = 0.7
    // _useFraction = 3.0 -> 3 repeats with fraction = 1.0
    final int repeats = (int) Math.ceil(_useFraction * relative_chunk_weight);
    final float fraction = (float) (_useFraction * relative_chunk_weight) / repeats;
    assert (fraction <= 1.0);

    final boolean sample = (fraction < 0.999 || obs_weights || _shuffle);
    final long chunkSeed = (0x8734093502429734L + _seed + offset) * (_iteration + 0x9823423497823423L);
    final Random skip_rng = sample ? RandomUtils.getRNG(chunkSeed) : null;
    int[] shufIdx = skip_rng == null ? null : new int[nrows];
    if (skip_rng != null) {
      for (int i = 0; i < nrows; ++i) shufIdx[i] = i;
      ArrayUtils.shuffleArray(shufIdx, skip_rng);
    }

    final int miniBatchSize = getMiniBatchSize();
    long num_processed_rows = 0;
    long num_skipped_rows = 0;
    int miniBatchCounter = 0;
    for(int rep = 0; rep < repeats; ++rep) {
      for(int row_idx = 0; row_idx < nrows; ++row_idx){
        int r = sample ? -1 : 0;
        // only train with a given number of training samples (fraction*nrows)
        if (sample && !obs_weights && skip_rng.nextDouble() > fraction) continue;
        if (obs_weights && num_processed_rows % 2 == 0) { //every second row is randomly sampled -> that way we won't "forget" rare rows
          // importance sampling based on inverse of cumulative distribution
          double key = skip_rng.nextDouble();
          r = Arrays.binarySearch(weight_map, 0, nrows, key);
//          Log.info(Arrays.toString(weight_map));
//          Log.info("key: " + key + " idx: " + (r >= 0 ? r : (-r-1)));
          if (r<0) r=-r-1;
          assert(r == 0 || weight_map[r] > weight_map[r-1]);
        } else if (r == -1){
          r = shufIdx[row_idx];
          // if we have weights, and we did the %2 skipping above, then we need to find an alternate row with non-zero weight
          while (obs_weights && ((r == 0 && weight_map[r] == 0) || (r > 0 && weight_map[r] == weight_map[r-1]))) {
            r = skip_rng.nextInt(nrows); //random sampling with replacement
          }
        } else {
          assert(!obs_weights);
          r = row_idx; //linear scan - slightly faster
        }
        assert(r >= 0 && r<=nrows);

<<<<<<< HEAD
        row = _sparse ? rows[r] : _dinfo.extractDenseRow(chunks, r, row);
        if(!row.bad) {
          assert(row.weight > 0); //check that we never process a row that was held out via row.weight = 0
=======
        row = _bulkRead ? rows[r] : _dinfo.extractDenseRow(chunks, r, row);
        // row can be bad if _dinfo._skipMissing==true and there's any NAs in the row
        if (row.bad || row.weight==0) {
          num_skipped_rows++;
          continue;
        } else {
>>>>>>> ffc146a1
          long seed = offset + rep * nrows + r;
          miniBatchCounter++;
          if (outputs != null && outputs.length > 0)
            processRow(seed, row, outputs);
          else
            processRow(seed, row);
        }
        num_processed_rows++;
        if (miniBatchCounter > 0 && miniBatchCounter % miniBatchSize == 0) {
          applyMiniBatchUpdate(miniBatchCounter);
          miniBatchCounter = 0;
        }
      }
    }
    if (miniBatchCounter>0)
      applyMiniBatchUpdate(miniBatchCounter); //finish up the last piece

    assert(fraction != 1 || num_processed_rows + num_skipped_rows == repeats * nrows);
    chunkDone(num_processed_rows);
  }

  public static class ExtractDenseRow extends MRTask<ExtractDenseRow> {
    final private DataInfo _di; //INPUT
    final private long _gid; //INPUT
    public DataInfo.Row _row; //OUTPUT
    public ExtractDenseRow(DataInfo di, long globalRowId) { _di = di;  _gid = globalRowId; }

    @Override
    public void map(Chunk[] cs) {
      // fill up _row with the data of row with global id _gid
      long start = cs[0].start();
      if (start <= _gid && cs[0].start()+cs[0].len() > _gid) {
        _row = _di.newDenseRow();
        _di.extractDenseRow(cs, (int)(_gid-cs[0].start()), _row);
      }
    }

    @Override
    public void reduce(ExtractDenseRow mrt) {
      if (mrt._row != null) {
        assert(this._row == null); //only one thread actually filled the output _row
        _row = mrt._row;
      }
    }
  }

}<|MERGE_RESOLUTION|>--- conflicted
+++ resolved
@@ -177,18 +177,11 @@
         }
         assert(r >= 0 && r<=nrows);
 
-<<<<<<< HEAD
         row = _sparse ? rows[r] : _dinfo.extractDenseRow(chunks, r, row);
         if(!row.bad) {
           assert(row.weight > 0); //check that we never process a row that was held out via row.weight = 0
-=======
-        row = _bulkRead ? rows[r] : _dinfo.extractDenseRow(chunks, r, row);
-        // row can be bad if _dinfo._skipMissing==true and there's any NAs in the row
-        if (row.bad || row.weight==0) {
           num_skipped_rows++;
-          continue;
         } else {
->>>>>>> ffc146a1
           long seed = offset + rep * nrows + r;
           miniBatchCounter++;
           if (outputs != null && outputs.length > 0)
