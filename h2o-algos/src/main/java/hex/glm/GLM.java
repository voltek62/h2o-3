package hex.glm;

import hex.*;
import hex.deeplearning.DeepLearningModel.DeepLearningParameters.MissingValuesHandling;
import hex.glm.ComputationState.GLMSubsetGinfo;
import hex.glm.GLMModel.*;
import hex.optimization.ADMM.L1Solver;
import hex.optimization.L_BFGS;
import hex.glm.GLMModel.GLMParameters.Family;
import hex.glm.GLMModel.GLMParameters.Link;
import hex.glm.GLMModel.GLMParameters.Solver;
import hex.glm.GLMTask.*;
import hex.gram.Gram;
import hex.gram.Gram.Cholesky;
import hex.gram.Gram.NonSPDMatrixException;
import hex.optimization.ADMM;
import hex.optimization.ADMM.ProximalSolver;
import hex.optimization.L_BFGS.*;
import hex.optimization.OptimizationUtils.*;
import jsr166y.CountedCompleter;
import org.joda.time.format.DateTimeFormat;
import org.joda.time.format.DateTimeFormatter;
import water.*;
import water.exceptions.H2OModelBuilderIllegalArgumentException;
import water.fvec.*;
import water.parser.BufferedString;
import water.util.*;
import water.util.ArrayUtils;

import java.text.DecimalFormat;
import java.text.NumberFormat;
import java.util.ArrayList;
import java.util.Arrays;
import java.util.HashMap;

/**
 * Created by tomasnykodym on 8/27/14.
 *
 * Generalized linear model implementation.
 */
public class GLM extends ModelBuilder<GLMModel,GLMParameters,GLMOutput> {

  static NumberFormat lambdaFormatter = new DecimalFormat(".##E0");
  static NumberFormat devFormatter = new DecimalFormat(".##");

  public static final int SCORING_INTERVAL_MSEC = 15000; // scoreAndUpdateModel every minute unless socre every iteration is set
  public String _generatedWeights = null;

  public GLM(boolean startup_once){super(new GLMParameters(),startup_once);}
  public GLM(GLMModel.GLMParameters parms) {
    super(parms);
    init(false);
  }
  public GLM(GLMModel.GLMParameters parms,Key dest) {
    super(parms,dest);
    init(false);
  }

  public boolean isSupervised() {
    return true;
  }

  @Override
  public ModelCategory[] can_build() {
    return new ModelCategory[]{
      ModelCategory.Regression,
      ModelCategory.Binomial,
    };
  }

  @Override
  protected void checkMemoryFootPrint() {/* see below */ }

  protected void checkMemoryFootPrint(DataInfo dinfo) {
    if (_parms._solver == Solver.IRLSM && !_parms._lambda_search) {
      HeartBeat hb = H2O.SELF._heartbeat;
      double p = dinfo.fullN() - dinfo.largestCat();
      long mem_usage = (long) (hb._cpus_allowed * (p * p + dinfo.largestCat()) * 8/*doubles*/ * (1 + .5 * Math.log((double) _train.lastVec().nChunks()) / Math.log(2.))); //one gram per core
      long max_mem = hb.get_free_mem();
      if (mem_usage > max_mem) {
        String msg = "Gram matrices (one per thread) won't fit in the driver node's memory ("
          + PrettyPrint.bytes(mem_usage) + " > " + PrettyPrint.bytes(max_mem)
          + ") - try reducing the number of columns and/or the number of categorical factors (or switch to the L-BFGS solver).";
        error("_train", msg);
      }
    }
  }



  static class TooManyPredictorsException extends RuntimeException {}

  DataInfo _dinfo;

  private int _lambdaId;
  private transient DataInfo _validDinfo;
  // time per iteration in ms


  private static class ScoringHistory {
    private ArrayList<Integer> _scoringIters = new ArrayList<>();
    private ArrayList<Long> _scoringTimes = new ArrayList<>();
    private ArrayList<Double> _likelihoods = new ArrayList<>();
    private ArrayList<Double> _objectives = new ArrayList<>();

    public synchronized void addIterationScore(int iter, double likelihood, double obj) {
      if (_scoringIters.size() > 0 && _scoringIters.get(_scoringIters.size() - 1) == iter)
        return; // do not record twice, happens for the last iteration, need to record scoring history in checkKKTs because of gaussian fam.
      _scoringIters.add(iter);
      _scoringTimes.add(System.currentTimeMillis());
      _likelihoods.add(likelihood);
      _objectives.add(obj);
    }

    public synchronized TwoDimTable to2dTable() {
      String[] cnames = new String[]{"timestamp", "duration", "iteration", "negative_log_likelihood", "objective"};
      String[] ctypes = new String[]{"string", "string", "int", "double", "double"};
      String[] cformats = new String[]{"%s", "%s", "%d", "%.5f", "%.5f"};
      TwoDimTable res = new TwoDimTable("Scoring History", "", new String[_scoringIters.size()], cnames, ctypes, cformats, "");
      int j = 0;
      DateTimeFormatter fmt = DateTimeFormat.forPattern("yyyy-MM-dd HH:mm:ss");
      for (int i = 0; i < _scoringIters.size(); ++i) {
        int col = 0;
        res.set(i, col++, fmt.print(_scoringTimes.get(i)));
        res.set(i, col++, PrettyPrint.msecs(_scoringTimes.get(i) - _scoringTimes.get(0), true));
        res.set(i, col++, _scoringIters.get(i));
        res.set(i, col++, _likelihoods.get(i));
        res.set(i, col++, _objectives.get(i));
      }
      return res;
    }
  }

  private static class LambdaSearchScoringHistory {
    ArrayList<Long> _scoringTimes = new ArrayList<>();
    private ArrayList<Double> _lambdas = new ArrayList<>();
    private ArrayList<Integer> _lambdaIters = new ArrayList<>();
    private ArrayList<Integer> _lambdaPredictors = new ArrayList<>();
    private ArrayList<Double> _lambdaDevTrain = new ArrayList<>();
    private ArrayList<Double> _lambdaDevTest = new ArrayList<>();

    public synchronized void addLambdaScore(int iter, int predictors, double lambda, double devRatioTrain, double devRatioTest) {
      _scoringTimes.add(System.currentTimeMillis());
      _lambdaIters.add(iter);
      _lambdas.add(lambda);
      _lambdaPredictors.add(predictors);
      _lambdaDevTrain.add(devRatioTrain);
      _lambdaDevTest.add(devRatioTest);
    }




    public synchronized TwoDimTable to2dTable() {
      String[] cnames = new String[]{"timestamp", "duration", "iteration", "lambda", "predictors", "Explained Deviance (train)", "Explained Deviance (test)"};
      String[] ctypes = new String[]{"string", "string", "int", "string","int", "double","double"};
      String[] cformats = new String[]{"%s", "%s", "%d","%s", "%d", "%.3f","%.3f"};
      TwoDimTable res = new TwoDimTable("Scoring History", "", new String[_lambdaIters.size()], cnames, ctypes, cformats, "");
      int j = 0;
      DateTimeFormatter fmt = DateTimeFormat.forPattern("yyyy-MM-dd HH:mm:ss");
      for (int i = 0; i < _lambdaIters.size(); ++i) {
        int col = 0;
        res.set(i, col++, fmt.print(_scoringTimes.get(i)));
        res.set(i, col++, PrettyPrint.msecs(_scoringTimes.get(i) - _scoringTimes.get(0), true));
        res.set(i, col++, _lambdaIters.get(i));
        res.set(i, col++, lambdaFormatter.format(_lambdas.get(i)));
        res.set(i, col++, _lambdaPredictors.get(i));
        res.set(i, col++, _lambdaDevTrain.get(i));
        if(_lambdaDevTest.size() > i)
          res.set(i, col++, _lambdaDevTest.get(i));
      }
      return res;
    }
  }

  private transient ScoringHistory _sc;
  private transient LambdaSearchScoringHistory _lsc;

  long _t0 = System.currentTimeMillis();

  private transient double _iceptAdjust = 0;

  private transient GradientInfo _ginfo;
  private double _lmax;
  private transient long _nobs;
  private transient GLMModel _model;
  // special vecs made for irlsm
  private static final String _wName = "__glm_irlsm_wvec";
  private static final String _zName = "__glm_irlsm_zvec";
  private transient Vec _w;
  private transient Vec _z;
  // and for multinomial irlsm

  @Override
  public int nclasses() {
    if (_parms._family == Family.multinomial)
      return _nclass;
    if (_parms._family == Family.binomial)
      return 2;
    return 1;
  }
  private boolean doingIRLSM() {
    if (_parms._family == Family.gaussian && _parms._link == Link.identity)
      return false; // no need for IRLSM, standard LSM will do
    if (_parms._solver == Solver.IRLSM)
      return true;
    if (_parms._solver == Solver.AUTO)
      return true; // todo
    return false;
  }

  private transient double[] _nullBeta;


  private double[] getNullPrediction() {
    double [] nb = getNullBeta();
    if(_parms._family != Family.multinomial)
      return new double[]{_parms.linkInv(nb[nb.length-1])};
    double [] res = new double[_nclass];
    if(_parms._intercept) {
      int N = _dinfo.fullN()+1;
      for (int i = 0; i < res.length; ++i)
        res[i] = Math.exp(nb[_dinfo.fullN() + i*N]);
    }
    return res;
  }
  private double[] getNullBeta() {
    if (_nullBeta == null) {
      if (_parms._family == Family.multinomial) {
        _nullBeta = MemoryManager.malloc8d((_dinfo.fullN() + 1) * nclasses());
        int N = _dinfo.fullN() + 1;
        for (int i = 0; i < nclasses(); ++i)
          _nullBeta[_dinfo.fullN() + i * N] = Math.log(_state._ymu[i]);
      } else {
        _nullBeta = MemoryManager.malloc8d(_dinfo.fullN() + 1);
        if (_parms._intercept)
          _nullBeta[_dinfo.fullN()] = new GLMModel.GLMWeightsFun(_parms).link(_state._ymu[0]);
        else
          _nullBeta[_dinfo.fullN()] = 0;
      }
    }
    return _nullBeta;
  }

  private transient GLMMetricBuilder _nullValidation;

  // static so I can make inner class mr task without sending whole glm over
  private static GLMMetricBuilder getNullValidation(final GLM glm) {
    return null;
  }

  protected boolean computePriorClassDistribution(){return _parms._family == Family.multinomial;}

  @Override
  public void init(boolean expensive) {
    super.init(expensive);
    hide("_balance_classes", "Not applicable since class balancing is not required for GLM.");
    hide("_max_after_balance_size", "Not applicable since class balancing is not required for GLM.");
    hide("_class_sampling_factors", "Not applicable since class balancing is not required for GLM.");
    _parms.validate(this);
    if(_response != null)
      switch( _parms._family) {
        case binomial:
          if( !_response.isBinary() && _nclass != 2)
            error("_family", H2O.technote(2, "Binomial requires the response to be a 2-class categorical or a binary column (0/1)"));
          break;
        case multinomial:
          if (_nclass <= 2) error("_family", H2O.technote(2, "Multinomial requires a categorical response with at least 3 levels (for 2 class problem use family=binomial."));
          break;
        case poisson:
          if (_nclass != 1) error("_family", "Poisson requires the response to be numeric.");
          if(_response.min() < 0)
            error("_family", "Poisson requires response >= 0");
          if(!_response.isInt())
            warn("_family","Poisson expects non-negative integer response, got floats.");
          break;
        case gamma:
          if (_nclass != 1) error("_distribution", H2O.technote(2, "Gamma requires the response to be numeric."));
          if(_response.min() <= 0) error("_family","Gamma requires positive respone");
          break;
        case tweedie:
          if (_nclass != 1) error("_family", H2O.technote(2, "Tweedie requires the response to be numeric."));
          break;
        case gaussian:
//          if (_nclass != 1) error("_family", H2O.technote(2, "Gaussian requires the response to be numeric."));
          break;
        default:
          error("_family","Invalid distribution: " + _parms._distribution);
      }
    if (expensive) {
      if (error_count() > 0) return;
      _lsc = new LambdaSearchScoringHistory();
      _sc = new ScoringHistory();
      if (_parms._alpha == null)
        _parms._alpha = new double[]{_parms._solver == Solver.IRLSM || _parms._solver == Solver.COORDINATE_DESCENT_NAIVE ? .5 : 0};
      _train.bulkRollups(); // make sure we have all the rollups computed in parallel
      _sc = new ScoringHistory();
      _t0 = System.currentTimeMillis();
      if (_parms._lambda_search || !_parms._intercept || _parms._lambda == null || _parms._lambda[0] > 0)
        _parms._use_all_factor_levels = true;
      if (_parms._max_active_predictors == -1)
        _parms._max_active_predictors = _parms._solver == Solver.IRLSM ? 7000 : 100000000;
      if (_parms._link == Link.family_default)
        _parms._link = _parms._family.defaultLink;
      _dinfo = new DataInfo(_train.clone(), _valid, 1, _parms._use_all_factor_levels || _parms._lambda_search, _parms._standardize ? DataInfo.TransformType.STANDARDIZE : DataInfo.TransformType.NONE, DataInfo.TransformType.NONE, _parms._missing_values_handling == MissingValuesHandling.Skip, _parms._missing_values_handling == MissingValuesHandling.MeanImputation, false, hasWeightCol(), hasOffsetCol(), hasFoldCol());
      checkMemoryFootPrint(_dinfo);
      if (_parms._max_iterations == -1) { // fill in default max iterations
        int numclasses = _parms._family == Family.multinomial?nclasses():1;
        if (_parms._solver == Solver.IRLSM) {
          _parms._max_iterations = _parms._lambda_search ? numclasses * 10 * _parms._nlambdas : numclasses * 50;
        } else {
          _parms._max_iterations = numclasses * Math.max(20, _dinfo.fullN() >> 2);
          if (_parms._lambda_search)
            _parms._max_iterations = _parms._nlambdas * 100 * numclasses;
        }
      }
      BetaConstraint bc = (_parms._beta_constraints != null)?new BetaConstraint(_parms._beta_constraints.get()):new BetaConstraint();
      if (_valid != null)
        _validDinfo = _dinfo.validDinfo(_valid);
      _state = new ComputationState(_job._key, _parms, _dinfo, bc, nclasses());
      // skipping extra rows? (outside of weights == 0)GLMT
      boolean skippingRows = (_parms._missing_values_handling == MissingValuesHandling.Skip && _train.hasNAs());
      if (true || hasWeightCol() || _train.hasNAs()) { // need to re-compute means and sd
        boolean setWeights = skippingRows && _parms._lambda_search && _parms._alpha[0] > 0;
        if (setWeights) {
          Vec wc = _weights == null ? _dinfo._adaptedFrame.anyVec().makeCon(1) : _weights.makeCopy();
          _dinfo.setWeights(_generatedWeights = "__glm_gen_weights", wc);
        }
<<<<<<< HEAD
        YMUTask ymt = new YMUTask(_dinfo, _parms._family == Family.multinomial?nclasses():1, !_parms._stdOverride, setWeights, skippingRows).doAll(_dinfo._adaptedFrame);
=======
        YMUTask ymt = new YMUTask(_dinfo, _parms._family == Family.multinomial?nclasses():1, !_parms._stdOverride, false, setWeights, true).doAll(_dinfo._adaptedFrame);
>>>>>>> ffc146a1
        if (ymt._wsum == 0)
          throw new IllegalArgumentException("No rows left in the dataset after filtering out rows with missing values. Ignore columns with many NAs or impute your missing values prior to calling glm.");
        Log.info(LogMsg("using " + ymt._nobs + " nobs out of " + _dinfo._adaptedFrame.numRows() + " total"));
        _nobs = ymt._nobs;
        if (_parms._obj_reg == -1)
          _parms._obj_reg = 1.0 / ymt._wsum;
        _dinfo.updateWeightedSigmaAndMean(ymt._basicStats.sigma(), ymt._basicStats.mean());
        _state._ymu = _parms._intercept?ymt._yMu:new double[]{_parms.linkInv(0)};
      } else {
        _nobs = _train.numRows();
        if (_parms._obj_reg == -1)
          _parms._obj_reg = 1.0 / _nobs;
        if (_parms._family == Family.multinomial) {
          _state._ymu = MemoryManager.malloc8d(_nclass);
          for (int i = 0; i < _state._ymu.length; ++i)
            _state._ymu[i] = _priorClassDist[i];
        } else
          _state._ymu = new double[]{_parms._intercept?_train.lastVec().mean():_parms.linkInv(0)};
      }
      if(hasOffsetCol() && _parms._intercept) { // fit intercept
        GLMGradientSolver gslvr = new GLMGradientSolver(_job._key,_parms, _dinfo.filterExpandedColumns(new int[0]), 0, _state.activeBC());
        double [] x = new L_BFGS().solve(gslvr,new double[]{-_offset.mean()}).coefs;
        x[0] = _parms.linkInv(x[0]);
        _state._ymu = x;
        Log.info(LogMsg("fitted intercept = " + x[0]));
      }
      if (_parms._prior > 0)
        _iceptAdjust = -Math.log(_state._ymu[0] * (1 - _parms._prior) / (_parms._prior * (1 - _state._ymu[0])));
      ArrayList<Vec> vecs = new ArrayList<>();
      if(_weights != null) vecs.add(_weights);
      if(_offset != null) vecs.add(_offset);
      vecs.add(_response);
      if(_valid != null) {
        ArrayList<Vec> testVecs = new ArrayList<>();
        boolean testWeights = false; // todo
        boolean testOffset = false;
        testVecs.add(_valid.vec(_parms._response_column));
      }
      _model = new GLMModel(_result, _parms, GLM.this, _state._ymu, _dinfo._adaptedFrame.lastVec().sigma(), _lmax, _nobs);
      String[] warns = _model.adaptTestForTrain(_valid, true, true);
      for (String s : warns) warn("_validation_frame", s);
      if (_parms._lambda_min_ratio == -1)
        _parms._lambda_min_ratio = (_nobs >> 4) >  _dinfo.fullN() ? 1e-4 : 1e-2;
      double [] beta = getNullBeta();
      GLMGradientInfo ginfo = new GLMGradientSolver(_job._key,_parms, _dinfo, 0, _state.activeBC()).getGradient(beta);

      _state.updateState(beta,ginfo);
      if (_parms._lambda == null) {  // no lambda given, we will base lambda as a fraction of lambda max
        _lmax = lmax(ginfo._gradient);
        if (_parms._lambda_search) {
          if (_parms._nlambdas == -1)
            _parms._nlambdas = 100;
          _parms._lambda = new double[_parms._nlambdas];

          double dec = Math.pow(_parms._lambda_min_ratio, 1.0/(_parms._nlambdas - 1));
          _parms._lambda[0] = _lmax;
          double l = _lmax;
          for (int i = 1; i < _parms._nlambdas; ++i)
            _parms._lambda[i] = (l *= dec);
          // todo set the null submodel
        } else
          _parms._lambda = new double[]{10 * _parms._lambda_min_ratio * _lmax};
      }
      // clone2 so that I don't change instance which is in the DKV directly
      // (clone2 also shallow clones _output)
      _model.clone2().delete_and_lock(_job._key);
    }
  }

  private static final long WORK_TOTAL = 1000000;

  @Override protected GLMDriver trainModelImpl() { return new GLMDriver(); }

  @Override public long progressUnits() { return WORK_TOTAL; }

  private final double lmax(double[] grad) {
    return Math.max(ArrayUtils.maxValue(grad), -ArrayUtils.minValue(grad)) / Math.max(1e-2, _parms._alpha[0]);
  }
  private transient ComputationState _state;

  /**
   * Main loop of the glm algo.
   */
  public final class GLMDriver extends Driver implements ProgressMonitor {
    private long _workPerIteration;


    private void doCleanup() {
      try {
        _model.unlock(_job);
      } catch(Throwable t){
        // nada
      }
      try {
        _parms.read_unlock_frames(_job);
      } catch (Throwable t) {
        // nada
      }
      Scope.exit(_keys2Keep.values().toArray(new Key[0]));
    }
    private transient Cholesky _chol;
    private transient L1Solver _lslvr;

    private double[] solveGram(Gram gram, double [] xy) {
      if(!_parms._intercept) {
        gram.dropIntercept();
        xy = Arrays.copyOf(xy, xy.length - 1);
      }
      gram.mul(_parms._obj_reg);
      ArrayUtils.mult(xy, _parms._obj_reg);
      if(_parms._remove_collinear_columns || _parms._compute_p_values) {
        ArrayList<Integer> ignoredCols = new ArrayList<>();
        Cholesky chol = ((_state._iter == 0 && _parms._remove_collinear_columns)?gram.qrCholesky(ignoredCols):gram.cholesky(null));
        if(!chol.isSPD()) throw new NonSPDMatrixException();
        _chol = chol;
        if(!ignoredCols.isEmpty()) { // got some redundant cols
          int [] collinear_cols = new int[ignoredCols.size()];
          for(int i = 0; i < collinear_cols.length; ++i)
            collinear_cols[i] = ignoredCols.get(i);
          String [] collinear_col_names = ArrayUtils.select(_state.activeData().coefNames(),collinear_cols);
          // need to drop the cols from everywhere
          _model.addWarning("Removed collinear columns " + Arrays.toString(collinear_col_names));
          Log.warn("Removed collinear columns " + Arrays.toString(collinear_col_names));
          xy = ArrayUtils.select(xy,_state.removeCols(collinear_cols));
        }
        chol.solve(xy);
      } else { // todo add switch between COD and ADMM
        GramSolver slvr = new GramSolver(gram.clone(), xy.clone(), _parms._intercept, _state.l2pen(),_state.l1pen(), _state.activeBC()._betaGiven, _state.activeBC()._rho, _state.activeBC()._betaLB, _state.activeBC()._betaUB);
        _chol = slvr._chol;
        if(_state.l1pen() == 0 && !_state.activeBC().hasBounds())
          slvr.solve(xy);
        else {
          xy = MemoryManager.malloc8d(xy.length);
          (_lslvr = new ADMM.L1Solver(1e-4, 10000)).solve(slvr, xy, _state.l1pen(), _parms._intercept, _state.activeBC()._betaLB, _state.activeBC()._betaUB);
        }
      }
      return _parms._intercept?xy:Arrays.copyOf(xy,xy.length+1);
    }

    private void fitIRLSM_multinomial(){
      assert _dinfo._responses == 3;
      double relImprovement = 1;
      double obj = _state.objVal();
      while(_state._iter < _parms._max_iterations && relImprovement > _parms._objective_epsilon) {
        for (int c = 0; c < _nclass; ++c) {
          if (_state.activeDataMultinomial(c).fullN() == 0) continue;
          LineSearchSolver ls = (_state.l1pen() == 0 && !_state.activeBC().hasBounds())
            ? new MoreThuente(_state.gslvrMultinomial(c), _state.betaMultinomial(c), _state.ginfoMultinomial(c))
            : new SimpleBacktrackingLS(_state.gslvrMultinomial(c), _state.betaMultinomial(c), _state.l1pen());
          GLMWeightsFun glmw = new GLMWeightsFun(_parms);
          double bdiff = _parms._beta_epsilon + 1;
          _state._iter++;
          long t1 = System.currentTimeMillis();
          new GLMMultinomialUpdate(_state.activeData(), _job._key, _state.beta(), c).doAll(_state.activeData()._adaptedFrame);
          long t2 = System.currentTimeMillis();
          GLMIterationTask t = new GLMTask.GLMIterationTask(_job._key, _state.activeDataMultinomial(c), glmw, ls.getX(), c).doAll(_state.activeDataMultinomial(c)._adaptedFrame);
          long t3 = System.currentTimeMillis();
          double[] betaCnd = solveGram(t._gram, t._xy);
          long t4 = System.currentTimeMillis();
          if (!ls.evaluate(ArrayUtils.subtract(betaCnd, ls.getX(), betaCnd))) {
            Log.info(LogMsg("Ls failed " + ls));
            continue;
          }
          long t5 = System.currentTimeMillis();
          _state.setBetaMultinomial(c, ls.getX(), (GLMSubsetGinfo) ls.ginfo());
          bdiff = betaDiff(t._beta, ls.getX());
          // update multinomial
          if(!_parms._lambda_search)
            updateProgress();
          Log.info(LogMsg("computed in " + (t2 - t1) + "+" + (t3 - t2) + "+" + (t4 - t3) + "+" + (t5 - t4) + "=" + (t5 - t1) + "ms, step = " + ls.step() + ((_lslvr != null) ? ", l1solver " + _lslvr : "") + " bdiff = " + bdiff));
        }
        relImprovement = (obj - _state.objVal())/obj;
        obj = _state.objVal();
      }
    }

    private void fitLSM(){
      GLMIterationTask t = new GLMTask.GLMIterationTask(_job._key, _state.activeData(), new GLMWeightsFun(_parms), null).doAll(_state.activeData()._adaptedFrame);
      _state.updateState(solveGram(t._gram,t._xy), -1);
    }

    private void fitIRLSM() {
      LineSearchSolver ls = (_state.l1pen() == 0 && !_state.activeBC().hasBounds())
        ? new MoreThuente(_state.gslvr(),_state.beta(), _state.ginfo())
        : new SimpleBacktrackingLS(_state.gslvr(),_state.beta().clone(), _state.l1pen(), _state.ginfo());
      GLMWeightsFun glmw = new GLMWeightsFun(_parms);
      try {
        while (true) {
          long t1 = System.currentTimeMillis();
          GLMIterationTask t = new GLMTask.GLMIterationTask(_job._key, _state.activeData(), glmw, ls.getX()).doAll(_state.activeData()._adaptedFrame);
          long t2 = System.currentTimeMillis();
          double[] betaCnd = solveGram(t._gram, t._xy);
          if (betaCnd.length < ls.getX().length) {
            ls = (_state.l1pen() == 0 && !_state.activeBC().hasBounds())
              ? new MoreThuente(_state.gslvr(), _state.beta(), _state.ginfo())
              : new SimpleBacktrackingLS(_state.gslvr(), _state.beta().clone(), _state.l1pen(), _state.ginfo());
          }
          long t3 = System.currentTimeMillis();
          if (!ls.evaluate(ArrayUtils.subtract(betaCnd, ls.getX(), betaCnd))) {
            Log.info(LogMsg("Ls failed " + ls));
            break;
          }
          long t4 = System.currentTimeMillis();
          if (!progress(ls.getX(), ls.ginfo()))
            break;
          Log.info(LogMsg("computed in " + (t2 - t1) + "+" + (t3 - t2) + "+" + (t4 - t3) + "=" + (t4 - t1) + "ms, step = " + ls.step() + ((_lslvr != null) ? ", l1solver " + _lslvr : "")));
        }
      } catch(NonSPDMatrixException e) {
        Log.warn(LogMsg("Got Non SPD matrix, stopped."));
      }
    }

    private void fitLBFGS() {
      double [] beta = _state.beta();
      double lambda = _state.lambda();
      final double l1pen = lambda * _parms._alpha[0];
      final double l2pen = lambda * (1-_parms._alpha[0]);
      GLMGradientSolver gslvr = _state.gslvr();
      GLMWeightsFun glmw = new GLMWeightsFun(_parms);
      if (_parms._family == Family.multinomial) {
        beta = MemoryManager.malloc8d((_state.activeData().fullN() + 1) * _nclass);
        int P = _state.activeData().fullN() + 1;
        for (int i = 0; i < _nclass; ++i)
          beta[i * P + P - 1] = glmw.link(_state._ymu[i]);
      }

      if (beta == null) {
        beta = MemoryManager.malloc8d(_state.activeData().fullN() + 1);
        if (_parms._intercept)
          beta[beta.length - 1] = glmw.link(_state._ymu[0]);
      }
      L_BFGS lbfgs = new L_BFGS().setObjEps(_parms._objective_epsilon).setGradEps(_parms._gradient_epsilon).setMaxIter(_parms._max_iterations);
      assert beta.length == _state.ginfo()._gradient.length;
      int P = _dinfo.fullN();
      if (l1pen > 0 || _state.activeBC().hasBounds()) {
        double[] nullBeta = MemoryManager.malloc8d(beta.length); // compute ginfo at null beta to get estimate for rho
        if (_dinfo._intercept) {
          if (_parms._family == Family.multinomial) {
            for (int c = 0; c < _nclass; c++)
              nullBeta[(c + 1) * (P + 1) - 1] = glmw.link(_state._ymu[c]);
          } else
            nullBeta[nullBeta.length - 1] = glmw.link(_state._ymu[0]);
        }
        GradientInfo ginfo = gslvr.getGradient(nullBeta);
        double[] direction = ArrayUtils.mult(ginfo._gradient.clone(), -1);
        double t = 1;
        if (l1pen > 0) {
          MoreThuente mt = new MoreThuente(gslvr,nullBeta);
          mt.evaluate(direction);
          t = mt.step();
        }
        double[] rho = MemoryManager.malloc8d(beta.length);
        double r = _state.activeBC().hasBounds()?1:.1;
        BetaConstraint bc = _state.activeBC();
        // compute rhos
        for (int i = 0; i < rho.length - 1; ++i)
          rho[i] = r * ADMM.L1Solver.estimateRho(nullBeta[i] + t * direction[i], l1pen, bc._betaLB == null ? Double.NEGATIVE_INFINITY : bc._betaLB[i], bc._betaUB == null ? Double.POSITIVE_INFINITY : bc._betaUB[i]);
        for (int ii = P; ii < rho.length; ii += P + 1)
          rho[ii] = r * ADMM.L1Solver.estimateRho(nullBeta[ii] + t * direction[ii], 0, bc._betaLB == null ? Double.NEGATIVE_INFINITY : bc._betaLB[ii], bc._betaUB == null ? Double.POSITIVE_INFINITY : bc._betaUB[ii]);
        final double[] objvals = new double[2];
        objvals[1] = Double.POSITIVE_INFINITY;
        double reltol = L1Solver.DEFAULT_RELTOL;
        double abstol = L1Solver.DEFAULT_ABSTOL;
        double ADMM_gradEps = 1e-3;
        ProximalGradientSolver innerSolver = new ProximalGradientSolver(gslvr, beta, rho, _parms._objective_epsilon * 1e-1, _parms._gradient_epsilon, new ProgressMonitor() {
          @Override
          public boolean progress(double[] betaDiff, GradientInfo ginfo) {return ++_state._iter < _parms._max_iterations;}
        });
        new ADMM.L1Solver(ADMM_gradEps, 250, reltol, abstol).solve(innerSolver, beta, l1pen, true, _state.activeBC()._betaLB, _state.activeBC()._betaUB);
        _state.updateState(beta,gslvr.getGradient(beta));
      } else {
        Result r = lbfgs.solve(gslvr, beta, _state.ginfo(), new ProgressMonitor() {
          @Override
          public boolean progress(double[] beta, GradientInfo ginfo) {
            if(_state._iter < 4 || ((_state._iter & 3) == 0))
              Log.info(LogMsg("LBFGS, gradient norm = " + ArrayUtils.linfnorm(ginfo._gradient,false)));
            return GLMDriver.this.progress(beta,ginfo);
          }
        });
        Log.info(LogMsg(r.toString()));
        _state.updateState(r.coefs,(GLMGradientInfo)r.ginfo);
      }
    }

    private void fitCOD() {
      double [] beta = _state.beta();
      int p = _state.activeData().fullN()+ 1;
      double wsum,wsumu; // intercept denum
      double [] denums;
      boolean skipFirstLevel = !_state.activeData()._useAllFactorLevels;
      double [] betaold = beta.clone();
      double objold = _state.objVal();
      int iter2=0; // total cd iters
      // get reweighted least squares vectors
      Vec[] newVecs = _state.activeData()._adaptedFrame.anyVec().makeZeros(3);
      Vec w = newVecs[0]; // fixed before each CD loop
      Vec z = newVecs[1]; // fixed before each CD loop
      Vec zTilda = newVecs[2]; // will be updated at every variable within CD loop
      long startTimeTotalNaive = System.currentTimeMillis();

      // generate new IRLS iteration
      while (iter2++ < 30) {

        Frame fr = new Frame(_state.activeData()._adaptedFrame);
        fr.add("w", w); // fr has all data
        fr.add("z", z);
        fr.add("zTilda", zTilda);

        GLMGenerateWeightsTask gt = new GLMGenerateWeightsTask(_job._key, _state.activeData(), _parms, beta).doAll(fr);
        double objVal = objVal(gt._likelihood, gt._betaw, _state.lambda());
        denums = gt.denums;
        wsum = gt.wsum;
        wsumu = gt.wsumu;
        int iter1 = 0;

        // coordinate descent loop
        while (iter1++ < 100) {
          Frame fr2 = new Frame();
          fr2.add("w", w);
          fr2.add("z", z);
          fr2.add("zTilda", zTilda); // original x%*%beta if first iteration

          for(int i=0; i < _state.activeData()._cats; i++) {
            Frame fr3 = new Frame(fr2);
            int level_num = _state.activeData()._catOffsets[i+1]-_state.activeData()._catOffsets[i];
            int prev_level_num = 0;
            fr3.add("xj", _state.activeData()._adaptedFrame.vec(i));

            boolean intercept = (i == 0); // prev var is intercept
            if(!intercept) {
              prev_level_num = _state.activeData()._catOffsets[i]-_state.activeData()._catOffsets[i-1];
              fr3.add("xjm1", _state.activeData()._adaptedFrame.vec(i-1)); // add previous categorical variable
            }
            int start_old = _state.activeData()._catOffsets[i];
            GLMCoordinateDescentTaskSeqNaive stupdate;
            if(intercept)
              stupdate = new GLMCoordinateDescentTaskSeqNaive(intercept, false, 4 , Arrays.copyOfRange(betaold, start_old, start_old+level_num),
                new double [] {beta[p-1]}, _state.activeData()._catLvls[i], null, null, null, null, null, skipFirstLevel).doAll(fr3);
            else
              stupdate = new GLMCoordinateDescentTaskSeqNaive(intercept, false, 1 , Arrays.copyOfRange(betaold, start_old,start_old+level_num),
                Arrays.copyOfRange(beta, _state.activeData()._catOffsets[i-1], _state.activeData()._catOffsets[i]) ,  _state.activeData()._catLvls[i] ,
                _state.activeData()._catLvls[i-1], null, null, null, null, skipFirstLevel ).doAll(fr3);

            for(int j=0; j < level_num; ++j)
              beta[_state.activeData()._catOffsets[i]+j] = ADMM.shrinkage(stupdate._temp[j] / wsumu, _parms._lambda[_lambdaId] * _parms._alpha[0])
                / (denums[_state.activeData()._catOffsets[i]+j] / wsumu + _parms._lambda[_lambdaId] * (1 - _parms._alpha[0]));
          }

          int cat_num = 2; // if intercept, or not intercept but not first numeric, then both are numeric .
          for (int i = 0; i < _state.activeData()._nums; ++i) {
            GLMCoordinateDescentTaskSeqNaive stupdate;
            Frame fr3 = new Frame(fr2);
            fr3.add("xj", _state.activeData()._adaptedFrame.vec(i+_state.activeData()._cats)); // add current variable col
            boolean intercept = (i == 0 && _state.activeData().numStart() == 0); // if true then all numeric case and doing beta_1

            double [] meannew=null, meanold=null, varnew=null, varold=null;
            if(i > 0 || intercept) {// previous var is a numeric var
              cat_num = 3;
              if(!intercept)
                fr3.add("xjm1", _state.activeData()._adaptedFrame.vec(i - 1 + _state.activeData()._cats)); // add previous one if not doing a beta_1 update, ow just pass it the intercept term
              if( _state.activeData()._normMul!=null ) {
                varold = new double[]{_state.activeData()._normMul[i]};
                meanold = new double[]{_state.activeData()._normSub[i]};
                if (i!= 0){
                  varnew = new double []{ _state.activeData()._normMul[i-1]};
                  meannew = new double [] { _state.activeData()._normSub[i-1]};
                }
              }
              stupdate = new GLMCoordinateDescentTaskSeqNaive(intercept, false, cat_num , new double [] { betaold[_state.activeData().numStart()+ i]},
                new double []{ beta[ (_state.activeData().numStart()+i-1+p)%p ]}, null, null,
                varold, meanold, varnew, meannew, skipFirstLevel ).doAll(fr3);

              beta[i+_state.activeData().numStart()] = ADMM.shrinkage(stupdate._temp[0] / wsumu, _parms._lambda[_lambdaId] * _parms._alpha[0])
                / (denums[i+_state.activeData().numStart()] / wsumu + _parms._lambda[_lambdaId] * (1 - _parms._alpha[0]));
            }
            else if (i == 0 && !intercept){ // previous one is the last categorical variable
              int prev_level_num = _state.activeData().numStart()-_state.activeData()._catOffsets[_state.activeData()._cats-1];
              fr3.add("xjm1", _state.activeData()._adaptedFrame.vec(_state.activeData()._cats-1)); // add previous categorical variable
              if( _state.activeData()._normMul!=null){
                varold = new double []{ _state.activeData()._normMul[i]};
                meanold =  new double [] { _state.activeData()._normSub[i]};
              }
              stupdate = new GLMCoordinateDescentTaskSeqNaive(intercept, false, cat_num , new double [] {betaold[ _state.activeData().numStart()]},
                Arrays.copyOfRange(beta,_state.activeData()._catOffsets[_state.activeData()._cats-1],_state.activeData().numStart() ), null, _state.activeData()._catLvls[_state.activeData()._cats-1],
                varold, meanold, null, null, skipFirstLevel ).doAll(fr3);
              beta[_state.activeData().numStart()] = ADMM.shrinkage(stupdate._temp[0] / wsumu, _parms._lambda[_lambdaId] * _parms._alpha[0])
                / (denums[_state.activeData().numStart()] / wsumu + _parms._lambda[_lambdaId] * (1 - _parms._alpha[0]));
            }
          }
          if(_state.activeData()._nums + _state.activeData()._cats > 0) {
            // intercept update: preceded by a categorical or numeric variable
            Frame fr3 = new Frame(fr2);
            fr3.add("xjm1", _state.activeData()._adaptedFrame.vec(_state.activeData()._cats + _state.activeData()._nums - 1)); // add last variable updated in cycle to the frame
            GLMCoordinateDescentTaskSeqNaive iupdate;
            if (_state.activeData()._adaptedFrame.vec(_state.activeData()._cats + _state.activeData()._nums - 1).isCategorical()) { // only categorical vars
              cat_num = 2;
              iupdate = new GLMCoordinateDescentTaskSeqNaive(false, true, cat_num, new double[]{betaold[betaold.length - 1]},
                Arrays.copyOfRange(beta, _state.activeData()._catOffsets[_state.activeData()._cats - 1], _state.activeData()._catOffsets[_state.activeData()._cats]),
                null, _state.activeData()._catLvls[_state.activeData()._cats - 1], null, null, null, null, skipFirstLevel).doAll(fr3);
            } else { // last variable is numeric
              cat_num = 3;
              double[] meannew = null, varnew = null;
              if (_state.activeData()._normMul != null) {
                varnew = new double[]{_state.activeData()._normMul[_state.activeData()._normMul.length - 1]};
                meannew = new double[]{_state.activeData()._normSub[_state.activeData()._normSub.length - 1]};
              }
              iupdate = new GLMCoordinateDescentTaskSeqNaive(false, true, cat_num,
                new double[]{betaold[betaold.length - 1]}, new double[]{beta[beta.length - 2]}, null, null,
                null, null, varnew, meannew, skipFirstLevel).doAll(fr3);
            }
            if (_parms._intercept)
              beta[beta.length - 1] = iupdate._temp[0] / wsum;
          }
          double maxdiff = ArrayUtils.linfnorm(ArrayUtils.subtract(beta, betaold), false); // false to keep the intercept
          System.arraycopy(beta, 0, betaold, 0, beta.length);
          if (maxdiff < _parms._beta_epsilon)
            break;
        }

        double percdiff = Math.abs((objold - objVal)/objold);
        if (percdiff < _parms._objective_epsilon & iter2 >1 )
          break;
        objold=objVal;
        System.out.println("iter1 = " + iter1);
      }
      System.out.println("iter2 = " + iter2);
      long endTimeTotalNaive = System.currentTimeMillis();
      long durationTotalNaive = (endTimeTotalNaive - startTimeTotalNaive)/1000;
      System.out.println("Time to run Naive Coordinate Descent " + durationTotalNaive);
      _state._iter = iter2;
      for (Vec v : newVecs) v.remove();
      _state.updateState(beta,objold);
    }
    private void fitModel() {
      Solver solver = (_parms._solver == Solver.AUTO) ? defaultSolver() : _parms._solver;
      switch (solver) {
        case COORDINATE_DESCENT: // fall through to IRLSM
        case IRLSM:
          if(_parms._family == Family.multinomial)
            fitIRLSM_multinomial();
          else if(_parms._family == Family.gaussian && _parms._link == Link.identity)
            fitLSM();
          else
            fitIRLSM();
          break;
        case L_BFGS:
          fitLBFGS();
          break;
        case COORDINATE_DESCENT_NAIVE:
          fitCOD();
          break;
        default:
          throw H2O.unimpl();
      }
      if(_parms._compute_p_values) { // compute p-values
        double se = 1;
        boolean seEst = false;
        double [] beta = _state.beta();
        if(_parms._family != Family.binomial && _parms._family != Family.poisson) {
          seEst = true;
          ComputeSETsk ct = new ComputeSETsk(null, _state.activeData(), _job._key, beta, _parms).doAll(_state.activeData()._adaptedFrame);
          se = ct._sumsqe / (_nobs - 1 - _state.activeData().fullN());
        }
        double [] zvalues = new double[_state.activeData().fullN()+1];
        double [] gInvDiag = _chol.getInvDiag();

        for(int i = 0; i < zvalues.length; ++i)
          zvalues[i] = beta[i]/Math.sqrt(_parms._obj_reg*gInvDiag[i]*se);
        _model.setZValues(expandVec(zvalues,_state.activeData()._activeCols,_dinfo.fullN()+1,Double.NaN),se, seEst);
      }
    }

    private long _lastScore = System.currentTimeMillis();
    private long timeSinceLastScoring(){return System.currentTimeMillis() - _lastScore;}

    private transient HashMap<String,Key> _keys2Keep = new HashMap<>();

    private void scoreAndUpdateModel(){
      // compute full validation on train and test
      Log.info(LogMsg("Scoring after " + timeSinceLastScoring() + "ms"));
      long t1 = System.currentTimeMillis();
      Frame train = DKV.<Frame>getGet(_parms._train);
      _model.score(train).delete();
      ModelMetrics mtrain = ModelMetrics.getFromDKV(_model, train); // updated by model.scoreAndUpdateModel
      _model._output._training_metrics = mtrain;
      long t2 = System.currentTimeMillis();
      Log.info(LogMsg("Training metrics computed in " + (t2-t1) + "ms"));
      Log.info(LogMsg(mtrain.toString()));
      _keys2Keep.put("training_metrics",mtrain._key);
      if(_valid != null) {
        Frame valid = DKV.<Frame>getGet(_parms._valid);
        _model.score(valid).delete();
        _model._output._validation_metrics = ModelMetrics.getFromDKV(_model, valid); //updated by model.scoreAndUpdateModel
        _keys2Keep.put("validation_metrics",_model._output._validation_metrics._key);
      }
      _model._output._scoring_history = _parms._lambda_search?_lsc.to2dTable():_sc.to2dTable();
      _model.update(_job._key);
      _model.generateSummary(_parms._train,_state._iter);
      _lastScore = System.currentTimeMillis();
      long scoringTime = System.currentTimeMillis() - t1;
      _scoringInterval = Math.max(_scoringInterval,20*scoringTime); // at most 5% overhead for scoring
    }
    @Override
    public void compute2() {
      Scope.enter();
      _keys2Keep.put("dest",dest());
      _parms.read_lock_frames(_job);
      init(true);
      double nullDevTrain = Double.NaN;
      double nullDevTest = Double.NaN;
      if(_parms._lambda_search) {
        nullDevTrain =  _parms._family == Family.multinomial
          ?new GLMResDevTaskMultinomial(_job._key,_state._dinfo,getNullBeta(), _nclass).doAll(_state._dinfo._adaptedFrame)._likelihood*2
          :new GLMResDevTask(_job._key, _state._dinfo, _parms, getNullBeta()).doAll(_state._dinfo._adaptedFrame)._resDev;
        if(_validDinfo != null)
          nullDevTest = _parms._family == Family.multinomial
            ?new GLMResDevTaskMultinomial(_job._key,_validDinfo,getNullBeta(), _nclass).doAll(_validDinfo._adaptedFrame)._likelihood*2
            :new GLMResDevTask(_job._key, _validDinfo, _parms, getNullBeta()).doAll(_validDinfo._adaptedFrame)._resDev;
        _workPerIteration = WORK_TOTAL/_parms._nlambdas;
      } else
        _workPerIteration = 1 + (WORK_TOTAL/_parms._max_iterations);
      if (error_count() > 0) {
        throw H2OModelBuilderIllegalArgumentException.makeFromBuilder(GLM.this);
      }
      if(_parms._family == Family.multinomial && _parms._solver == Solver.IRLSM) {
        double [] nb = getNullBeta();
        double maxRow = ArrayUtils.maxValue(nb);
        double sumExp = 0;
        int P = _dinfo.fullN();
        int N = _dinfo.fullN()+1;
        for(int i = 1; i < _nclass; ++i)
          sumExp += Math.exp(nb[i*N + P] - maxRow);
        _dinfo.addResponse(new String[]{"__glm_sumExp", "__glm_maxRow"}, _dinfo._adaptedFrame.anyVec().makeDoubles(2, new double[]{sumExp,maxRow}));
      }
      double testDevOld = Double.NaN;
      // lambda search loop
      for (int i = 0; i < _parms._lambda.length; ++i) { // lambda search
        _model.addSubmodel(_state.beta(),_parms._lambda[i],_state._iter);
        _state.setLambda(_parms._lambda[i]);
        if(_parms._family == Family.multinomial)
          for(int c = 0; c < _nclass; ++c)
            Log.info(LogMsg("Class " + c + " got " + _state.activeDataMultinomial(c).fullN() + " active columns out of " + _state._dinfo.fullN() + " total"));
        else
          Log.info(LogMsg("Got " + _state.activeData().fullN() + " active columns out of " + _state._dinfo.fullN() + " total"));
        do { fitModel(); } while(!_state.checkKKTs());
        Log.info(LogMsg("solution has " + ArrayUtils.countNonzeros(_state.beta()) + " nonzeros"));
        if(_parms._lambda_search) {  // compute train and test dev
          double trainDev = _parms._family == Family.multinomial
            ?new GLMResDevTaskMultinomial(_job._key,_state._dinfo,_state.beta(), _nclass).doAll(_state._dinfo._adaptedFrame)._likelihood*2
            :new GLMResDevTask(_job._key, _state._dinfo, _parms, _state.beta()).doAll(_state._dinfo._adaptedFrame)._resDev;
          double testDev = -1;
          if(_validDinfo != null)
            testDev = _parms._family == Family.multinomial
              ?new GLMResDevTaskMultinomial(_job._key,_validDinfo,_dinfo.denormalizeBeta(_state.beta()), _nclass).doAll(_validDinfo._adaptedFrame)._likelihood*2
              :new GLMResDevTask(_job._key, _validDinfo, _parms, _dinfo.denormalizeBeta(_state.beta())).doAll(_validDinfo._adaptedFrame)._resDev;
          Log.info(LogMsg("train deviance = " + trainDev + ", test deviance = " + testDev));
          _lsc.addLambdaScore(_state._iter,ArrayUtils.countNonzeros(_state.beta()), _state.lambda(),1 - trainDev/nullDevTrain, 1.0 - testDev/nullDevTest);
          _model.update(_state.beta(), trainDev, testDev, _state._iter);
          if(testDev > testDevOld)
            break; // started overfitting
          testDevOld = testDev;
          if(_parms._score_each_iteration || timeSinceLastScoring() > _scoringInterval)
              scoreAndUpdateModel(); // update partial results
          _job.update(_workPerIteration,"iter=" + _state._iter + " lmb=" + lambdaFormatter.format(_state.lambda()) + "exp.dev.ratio trn/tst= " + devFormatter.format(1 - trainDev/nullDevTrain) + "/" + devFormatter.format(1.0 - testDev/nullDevTest) + " P=" + ArrayUtils.countNonzeros(_state.beta()));
        } else
          _model.update(_state.beta(), -1, -1, _state._iter);
      }
      _model._output.pickBestModel();
      scoreAndUpdateModel();
      if(_iceptAdjust != 0) { // apply the intercept adjust according to prior probability
        assert _parms._intercept;
        double [] b = _model._output._global_beta;
        b[b.length-1] += _iceptAdjust;
        for(Submodel sm:_model._output._submodels)
          sm.beta[sm.beta.length-1] += _iceptAdjust;
        _model.update(_job._key);
      }
      doCleanup();
      tryComplete();
    }

    @Override public boolean onExceptionalCompletion(Throwable t, CountedCompleter caller){
      _keys2Keep.clear();
      doCleanup();
      return true;
    }

    private double betaDiff(double [] b1, double [] b2) {
      double res = Math.abs(b1[0] - b2[0]);
      for(int i  = 0; i < b1.length; ++i) {
        double diff = b1[i] - b2[i];
        if(diff > res) res = diff;
        else if(-diff > res) res = -diff;
      }
      return res;
    }

    @Override public boolean progress(double [] beta, GradientInfo ginfo) {
      GLMGradientInfo gginfo = (GLMGradientInfo)ginfo;
      _state.updateState(beta,gginfo);
      if(!_parms._lambda_search)
        updateProgress();
      return _job.isRunning() && _state._iter++ < _parms._max_iterations && !_state.converged();
    }

    private transient long _scoringInterval = SCORING_INTERVAL_MSEC;

    // update user visible progress
    protected void updateProgress(){
      assert !_parms._lambda_search;
      _sc.addIterationScore(_state._iter, _state.likelihood(), _state.objVal());
      _job.update(_workPerIteration,_state.toString());
      if(_parms._score_each_iteration || timeSinceLastScoring() > _scoringInterval) {
        _model.update(_state.expandBeta(_state.beta()), -1, -1, _state._iter);
        scoreAndUpdateModel();
      }
    }
  }

  private Solver defaultSolver() {
    return Solver.IRLSM;
  }

  private double currentLambda() {
    return _parms._lambda[_lambdaId];
  }
  double objVal(double likelihood, double[] beta, double lambda) {
    double alpha = _parms._alpha[0];
    double proximalPen = 0;
    BetaConstraint bc = _state.activeBC();
    if (_state.activeBC()._betaGiven != null && bc._rho != null) {
      for (int i = 0; i < bc._betaGiven.length; ++i) {
        double diff = beta[i] - bc._betaGiven[i];
        proximalPen += diff * diff * bc._rho[i];
      }
    }
    return (likelihood * _parms._obj_reg
      + .5 * proximalPen
      + lambda * (alpha * ArrayUtils.l1norm(beta, _parms._intercept)
      + (1 - alpha) * .5 * ArrayUtils.l2norm2(beta, _parms._intercept)));
  }


  private String  LogMsg(String msg) {return "GLM[dest=" + dest() + ", " + _state + "] " + msg;}


  private static final double[] expandVec(double[] beta, final int[] activeCols, int fullN) {
    return expandVec(beta, activeCols, fullN, 0);
  }

  private static final double[] expandVec(double[] beta, final int[] activeCols, int fullN, double filler) {
    assert beta != null;
    if (activeCols == null) return beta;
    double[] res = MemoryManager.malloc8d(fullN);
    Arrays.fill(res, filler);
    int i = 0;
    for (int c : activeCols)
      res[c] = beta[i++];
    res[res.length - 1] = beta[beta.length - 1];
    return res;
  }
  /**
   * Created by tomasnykodym on 3/30/15.
   */
  public static final class GramSolver implements ProximalSolver {
    private final Gram _gram;
    private Cholesky _chol;

    private final double[] _xy;
    final double _lambda;
    double[] _rho;
    boolean _addedL2;
    double _betaEps;

    private static double boundedX(double x, double lb, double ub) {
      if (x < lb) x = lb;
      if (x > ub) x = ub;
      return x;
    }

    public GramSolver(Gram gram, double[] xy, double lmax, double betaEps, boolean intercept) {
      _gram = gram;
      _lambda = 0;
      _betaEps = betaEps;
      _xy = xy;
      double[] rhos = MemoryManager.malloc8d(xy.length);
      computeCholesky(gram, rhos, lmax * 1e-8);
      _addedL2 = rhos[0] != 0;
      _rho = _addedL2 ? rhos : null;
    }

    // solve non-penalized problem
    public void solve(double[] result) {
      System.arraycopy(_xy, 0, result, 0, _xy.length);
      _chol.solve(result);
      double gerr = Double.POSITIVE_INFINITY;
      if (_addedL2) { // had to add l2-pen to turn the gram to be SPD
        double[] oldRes = MemoryManager.arrayCopyOf(result, result.length);
        for (int i = 0; i < 1000; ++i) {
          solve(oldRes, result);
          double[] g = gradient(result);
          gerr = Math.max(-ArrayUtils.minValue(g), ArrayUtils.maxValue(g));
          if (gerr < 1e-4) return;
          System.arraycopy(result, 0, oldRes, 0, result.length);
        }
        Log.warn("Gram solver did not converge, gerr = " + gerr);
      }
    }

    public GramSolver(Gram gram, double[] xy, boolean intercept, double l2pen, double l1pen, double[] beta_given, double[] proxPen, double[] lb, double[] ub) {
      if (ub != null && lb != null)
        for (int i = 0; i < ub.length; ++i) {
          assert ub[i] >= lb[i] : i + ": ub < lb, ub = " + Arrays.toString(ub) + ", lb = " + Arrays.toString(lb);
        }
      _lambda = l2pen;
      _gram = gram;
      // Try to pick optimal rho constant here used in ADMM solver.
      //
      // Rho defines the strength of proximal-penalty and also the strentg of L1 penalty aplpied in each step.
      // Picking good rho constant is tricky and greatly influences the speed of convergence and precision with which we are able to solve the problem.
      //
      // Intuitively, we want the proximal l2-penalty ~ l1 penalty (l1 pen = lambda/rho, where lambda is the l1 penalty applied to the problem)
      // Here we compute the rho for each coordinate by using equation for computing coefficient for single coordinate and then making the two penalties equal.
      //
      int ii = intercept ? 1 : 0;
      int icptCol = xy.length - 1;
      double[] rhos = MemoryManager.malloc8d(xy.length);
      double min = Double.POSITIVE_INFINITY;
      for (int i = 0; i < xy.length - ii; ++i) {
        double d = xy[i];
        d = d >= 0 ? d : -d;
        if (d < min && d != 0) min = d;
      }
      double ybar = xy[icptCol];
      for (int i = 0; i < rhos.length - ii; ++i) {
        double y = xy[i];
        if (y == 0) y = min;
        double xbar = gram.get(icptCol, i);
        double x = ((y - ybar * xbar) / ((gram.get(i, i) - xbar * xbar) + l2pen));///gram.get(i,i);
        rhos[i] = ADMM.L1Solver.estimateRho(x, l1pen, lb == null ? Double.NEGATIVE_INFINITY : lb[i], ub == null ? Double.POSITIVE_INFINITY : ub[i]);
      }
      // do the intercept separate as l1pen does not apply to it
      if (intercept && (lb != null && !Double.isInfinite(lb[icptCol]) || ub != null && !Double.isInfinite(ub[icptCol]))) {
        int icpt = xy.length - 1;
        rhos[icpt] = 1;//(xy[icpt] >= 0 ? xy[icpt] : -xy[icpt]);
      }
      if (l2pen > 0)
        gram.addDiag(l2pen);
      if (proxPen != null && beta_given != null) {
        gram.addDiag(proxPen);
        xy = xy.clone();
        for (int i = 0; i < xy.length; ++i)
          xy[i] += proxPen[i] * beta_given[i];
      }
      computeCholesky(gram, rhos, 1e-5);
      _rho = rhos;
      _xy = xy;
    }

    private void computeCholesky(Gram gram, double[] rhos, double rhoAdd) {
      gram.addDiag(rhos);
      _chol = gram.cholesky(null, true, null);
      if (!_chol.isSPD()) { // make sure rho is big enough
        gram.addDiag(ArrayUtils.mult(rhos, -1));
        ArrayUtils.mult(rhos, -1);
        for (int i = 0; i < rhos.length; ++i)
          rhos[i] += rhoAdd;//1e-5;
        Log.info("Got NonSPD matrix with original rho, re-computing with rho = " + rhos[0]);
        _gram.addDiag(rhos);
        _chol = gram.cholesky(null, true, null);
        int cnt = 0;
        while (!_chol.isSPD() && cnt++ < 5) {
          gram.addDiag(ArrayUtils.mult(rhos, -1));
          ArrayUtils.mult(rhos, -1);
          for (int i = 0; i < rhos.length; ++i)
            rhos[i] *= 100;
          Log.warn("Still NonSPD matrix, re-computing with rho = " + rhos[0]);
          _gram.addDiag(rhos);
          _chol = gram.cholesky(null, true, null);
        }
        if (!_chol.isSPD())
          throw new NonSPDMatrixException();
      }
      gram.addDiag(ArrayUtils.mult(rhos, -1));
      ArrayUtils.mult(rhos, -1);
    }

    @Override
    public double[] rho() {
      return _rho;
    }

    @Override
    public boolean solve(double[] beta_given, double[] result) {
      if (beta_given != null)
        for (int i = 0; i < _xy.length; ++i)
          result[i] = _xy[i] + _rho[i] * beta_given[i];
      else
        System.arraycopy(_xy, 0, result, 0, _xy.length);
      _chol.solve(result);
      return true;
    }

    @Override
    public boolean hasGradient() {
      return false;
    }

    @Override
    public double[] gradient(double[] beta) {
      double[] grad = _gram.mul(beta);
      for (int i = 0; i < _xy.length; ++i)
        grad[i] -= _xy[i];
      return grad;
    }

    @Override
    public int iter() {
      return 0;
    }
  }


  public static class ProximalGradientInfo extends GradientInfo {
    final GradientInfo _origGinfo;


    public ProximalGradientInfo(GradientInfo origGinfo, double objVal, double[] gradient) {
      super(objVal, gradient);
      _origGinfo = origGinfo;
    }
  }

  /**
   * Simple wrapper around ginfo computation, adding proximal penalty
   */
  public static class ProximalGradientSolver implements GradientSolver, ProximalSolver {
    final GradientSolver _solver;
    double[] _betaGiven;
    double[] _beta;
    private ProximalGradientInfo _ginfo;
    private final ProgressMonitor _pm;
    final double[] _rho;
    private final double _objEps;
    private final double _gradEps;

    public ProximalGradientSolver(GradientSolver s, double[] betaStart, double[] rho, double objEps, double gradEps, ProgressMonitor pm) {
      super();
      _solver = s;
      _rho = rho;
      _objEps = objEps;
      _gradEps = gradEps;
      _pm = pm;
      _beta = betaStart;
      _betaGiven = MemoryManager.malloc8d(betaStart.length);
    }

    public static double proximal_gradient(double[] grad, double obj, double[] beta, double[] beta_given, double[] rho) {
      for (int i = 0; i < beta.length; ++i) {
        double diff = (beta[i] - beta_given[i]);
        double pen = rho[i] * diff;
        if(grad != null)
          grad[i] += pen;
        obj += .5 * pen * diff;
      }
      return obj;
    }

    @Override
    public ProximalGradientInfo getGradient(double[] beta) {
      GradientInfo ginfo = _solver.getGradient(beta);
      double[] gradient = ginfo._gradient.clone();
      double obj = proximal_gradient(gradient, ginfo._objVal, beta, _betaGiven, _rho);
      return new ProximalGradientInfo(ginfo, obj, gradient);
    }

    @Override
    public GradientInfo getObjective(double[] beta) {
      GradientInfo ginfo = _solver.getObjective(beta);
      double obj = proximal_gradient(null, ginfo._objVal, beta, _betaGiven, _rho);
      return new ProximalGradientInfo(ginfo,obj,null);
    }

    @Override
    public double[] rho() {
      return _rho;
    }

    private int _iter;

    @Override
    public boolean solve(double[] beta_given, double[] beta) {
      if (_ginfo == null || beta != _beta) {
        _ginfo = getGradient(beta);
        _beta = beta;
      }
      double[] gradient = _ginfo._gradient;
      System.arraycopy(_ginfo._origGinfo._gradient, 0, gradient, 0, gradient.length);
      double obj = proximal_gradient(gradient, _ginfo._origGinfo._objVal, beta, beta_given, _rho);
      _ginfo = new ProximalGradientInfo(_ginfo._origGinfo, obj, gradient);
      System.arraycopy(beta_given, 0, _betaGiven, 0, _betaGiven.length);
      L_BFGS.Result r = new L_BFGS().setObjEps(_objEps).setGradEps(_gradEps).solve(this, beta, _ginfo, _pm);
      System.arraycopy(r.coefs,0,beta,0,r.coefs.length);
      _iter += r.iter;
      _ginfo = (ProximalGradientInfo) r.ginfo;
      return r.converged;
    }

    @Override
    public boolean hasGradient() {
      return true;
    }

    @Override
    public double[] gradient(double[] beta) {
      return getGradient(beta)._origGinfo._gradient;
    }

    @Override
    public int iter() {
      return _iter;
    }
  }

  public static class GLMGradientInfo extends GradientInfo {
    final double _likelihood;

    public GLMGradientInfo(double likelihood, double objVal, double[] grad) {
      super(objVal, grad);
      _likelihood = likelihood;
    }

    public String toString(){
      return "GLM grad info: likelihood = " + _likelihood + ", obj = " + _objVal + ", gradient = " + Arrays.toString(_gradient);
    }
  }


  /**
   * Gradient and line search computation for L_BFGS and also L_BFGS solver wrapper (for ADMM)
   */
  public static final class GLMGradientSolver implements GradientSolver {
    final GLMParameters _parms;
    final DataInfo _dinfo;
    final BetaConstraint _bc;
    final double _l2pen; // l2 penalty
    double[][] _betaMultinomial;
    final Key _jobKey;

    public GLMGradientSolver(Key jobKey, GLMParameters glmp, DataInfo dinfo, double l2pen, BetaConstraint bc) {
      _jobKey = jobKey;
      _bc = bc;
      _parms = glmp;
      _dinfo = dinfo;
      _l2pen = l2pen;
    }

    @Override
    public GLMGradientInfo getGradient(double[] beta) {
      if (_parms._family == Family.multinomial) {
        if (_betaMultinomial == null) {
          int nclasses = beta.length / (_dinfo.fullN() + 1);
          assert beta.length % (_dinfo.fullN() + 1) == 0:"beta len = " + beta.length + ", fullN +1  == " + (_dinfo.fullN()+1);
          _betaMultinomial = new double[nclasses][];
          for (int i = 0; i < nclasses; ++i)
            _betaMultinomial[i] = MemoryManager.malloc8d(_dinfo.fullN() + 1);
        }
        int off = 0;
        for (int i = 0; i < _betaMultinomial.length; ++i) {
          System.arraycopy(beta, off, _betaMultinomial[i], 0, _betaMultinomial[i].length);
          off += _betaMultinomial[i].length;
        }
        GLMMultinomialGradientTask gt = new GLMMultinomialGradientTask(_jobKey,_dinfo, _l2pen, _betaMultinomial, _parms._obj_reg, false, null).doAll(_dinfo._adaptedFrame);
        double l2pen = 0;
        for (double[] b : _betaMultinomial)
          l2pen += ArrayUtils.l2norm2(b, _dinfo._intercept);
        return new GLMGradientInfo(gt._likelihood, gt._likelihood * _parms._obj_reg + .5 * _l2pen * l2pen, gt._gradient);
      } else {
        assert beta.length == _dinfo.fullN() + 1;
        assert _parms._intercept || (beta[beta.length-1] == 0);
        GLMGradientTask gt;
        if(_parms._family == Family.binomial && _parms._link == Link.logit)
          gt = new GLMBinomialGradientTask(_jobKey,_dinfo,_parms,_l2pen, beta).doAll(_dinfo._adaptedFrame);
        else if(_parms._family == Family.gaussian && _parms._link == Link.identity)
          gt = new GLMGaussianGradientTask(_jobKey,_dinfo,_parms,_l2pen, beta).doAll(_dinfo._adaptedFrame);
        else
          gt = new GLMGenericGradientTask(_jobKey, _dinfo, _parms, _l2pen, beta).doAll(_dinfo._adaptedFrame);
        double [] gradient = gt._gradient;
        double  likelihood = gt._likelihood;
        if (!_parms._intercept) // no intercept, null the ginfo
          gradient[gradient.length - 1] = 0;
        double obj = likelihood * _parms._obj_reg + .5 * _l2pen * ArrayUtils.l2norm2(beta, true);
        if (_bc != null && _bc._betaGiven != null && _bc._rho != null)
          obj = ProximalGradientSolver.proximal_gradient(gradient, obj, beta, _bc._betaGiven, _bc._rho);
        return new GLMGradientInfo(likelihood, obj, gradient);
      }
    }

    @Override
    public GradientInfo getObjective(double[] beta) {
      double l = new GLMResDevTask(_jobKey,_dinfo,_parms,beta).doAll(_dinfo._adaptedFrame)._likelihood;
      return new GLMGradientInfo(l,l*_parms._obj_reg + .5*_l2pen*ArrayUtils.l2norm2(beta,true),null);
    }
  }

  protected static double sparseOffset(double[] beta, DataInfo dinfo) {
    double etaOffset = 0;
    if (dinfo._normMul != null && dinfo._normSub != null && beta != null) {
      int ns = dinfo.numStart();
      for (int i = 0; i < dinfo._nums; ++i)
        etaOffset -= beta[i + ns] * dinfo._normSub[i] * dinfo._normMul[i];
    }
    return etaOffset;
  }


  public class BetaConstraint extends Iced {
    double[] _betaStart;
    double[] _betaGiven;
    double[] _rho;
    double[] _betaLB;
    double[] _betaUB;

    public BetaConstraint() {
      if (_parms._non_negative) setNonNegative();
    }

    public void setNonNegative() {
      if (_betaLB == null) {
        _betaLB = MemoryManager.malloc8d(_dinfo.fullN() + 1);
        _betaLB[_dinfo.fullN()] = Double.NEGATIVE_INFINITY;
      } else for (int i = 0; i < _betaLB.length - 1; ++i)
        _betaLB[i] = Math.max(0, _betaLB[i]);
      if (_betaUB == null) {
        _betaUB = MemoryManager.malloc8d(_dinfo.fullN() + 1);
        Arrays.fill(_betaUB, Double.POSITIVE_INFINITY);
      }
    }

    public BetaConstraint(Frame beta_constraints) {
      Vec v = beta_constraints.vec("names");
      String[] dom;
      int[] map;
      if (v.isString()) {
        dom = new String[(int) v.length()];
        map = new int[dom.length];
        BufferedString tmpStr = new BufferedString();
        for (int i = 0; i < dom.length; ++i) {
          dom[i] = v.atStr(tmpStr, i).toString();
          map[i] = i;
        }
        // check for dups
        String[] sortedDom = dom.clone();
        Arrays.sort(sortedDom);
        for (int i = 1; i < sortedDom.length; ++i)
          if (sortedDom[i - 1].equals(sortedDom[i]))
            throw new IllegalArgumentException("Illegal beta constraints file, got duplicate constraint for predictor '" + sortedDom[i - 1] + "'!");
      } else if (v.isCategorical()) {
        dom = v.domain();
        map = FrameUtils.asInts(v);
        // check for dups
        int[] sortedMap = MemoryManager.arrayCopyOf(map, map.length);
        Arrays.sort(sortedMap);
        for (int i = 1; i < sortedMap.length; ++i)
          if (sortedMap[i - 1] == sortedMap[i])
            throw new IllegalArgumentException("Illegal beta constraints file, got duplicate constraint for predictor '" + dom[sortedMap[i - 1]] + "'!");
      } else
        throw new IllegalArgumentException("Illegal beta constraints file, names column expected to contain column names (strings)");
      // for now only categoricals allowed here
      String[] names = ArrayUtils.append(_dinfo.coefNames(), "Intercept");
      if (!Arrays.deepEquals(dom, names)) { // need mapping
        HashMap<String, Integer> m = new HashMap<String, Integer>();
        for (int i = 0; i < names.length; ++i)
          m.put(names[i], i);
        int[] newMap = MemoryManager.malloc4(dom.length);
        for (int i = 0; i < map.length; ++i) {
          if (_removedCols.contains(dom[map[i]])) {
            newMap[i] = -1;
            continue;
          }
          Integer I = m.get(dom[map[i]]);
          if (I == null) {
            throw new IllegalArgumentException("Unrecognized coefficient name in beta-constraint file, unknown name '" + dom[map[i]] + "'");
          }
          newMap[i] = I;
        }
        map = newMap;
      }
      final int numoff = _dinfo.numStart();
      String[] valid_col_names = new String[]{"names", "beta_given", "beta_start", "lower_bounds", "upper_bounds", "rho", "mean", "std_dev"};
      Arrays.sort(valid_col_names);
      for (String s : beta_constraints.names())
        if (Arrays.binarySearch(valid_col_names, s) < 0)
          error("beta_constraints", "Unknown column name '" + s + "'");
      if ((v = beta_constraints.vec("beta_start")) != null) {
        _betaStart = MemoryManager.malloc8d(_dinfo.fullN() + (_dinfo._intercept ? 1 : 0));
        for (int i = 0; i < (int) v.length(); ++i)
          if (map[i] != -1)
            _betaStart[map[i]] = v.at(i);
      }
      if ((v = beta_constraints.vec("beta_given")) != null) {
        _betaGiven = MemoryManager.malloc8d(_dinfo.fullN() + (_dinfo._intercept ? 1 : 0));
        for (int i = 0; i < (int) v.length(); ++i)
          if (map[i] != -1)
            _betaGiven[map[i]] = v.at(i);
      }
      if ((v = beta_constraints.vec("upper_bounds")) != null) {
        _betaUB = MemoryManager.malloc8d(_dinfo.fullN() + (_dinfo._intercept ? 1 : 0));
        Arrays.fill(_betaUB, Double.POSITIVE_INFINITY);
        for (int i = 0; i < (int) v.length(); ++i)
          if (map[i] != -1)
            _betaUB[map[i]] = v.at(i);
      }
      if ((v = beta_constraints.vec("lower_bounds")) != null) {
        _betaLB = MemoryManager.malloc8d(_dinfo.fullN() + (_dinfo._intercept ? 1 : 0));
        Arrays.fill(_betaLB, Double.NEGATIVE_INFINITY);
        for (int i = 0; i < (int) v.length(); ++i)
          if (map[i] != -1)
            _betaLB[map[i]] = v.at(i);
      }
      if ((v = beta_constraints.vec("rho")) != null) {
        _rho = MemoryManager.malloc8d(_dinfo.fullN() + (_dinfo._intercept ? 1 : 0));
        for (int i = 0; i < (int) v.length(); ++i)
          if (map[i] != -1)
            _rho[map[i]] = v.at(i);
      }
      // mean override (for data standardization)
      if ((v = beta_constraints.vec("mean")) != null) {
        _parms._stdOverride = true;
        for (int i = 0; i < v.length(); ++i) {
          if (!v.isNA(i) && map[i] != -1) {
            int idx = map == null ? i : map[i];
            if (idx > _dinfo.numStart() && idx < _dinfo.fullN()) {
              _dinfo._normSub[idx - _dinfo.numStart()] = v.at(i);
            } else {
              // categorical or Intercept, will be ignored
            }
          }
        }
      }
      // standard deviation override (for data standardization)
      if ((v = beta_constraints.vec("std_dev")) != null) {
        _parms._stdOverride = true;
        for (int i = 0; i < v.length(); ++i) {
          if (!v.isNA(i) && map[i] != -1) {
            int idx = map == null ? i : map[i];
            if (idx > _dinfo.numStart() && idx < _dinfo.fullN()) {
              _dinfo._normMul[idx - _dinfo.numStart()] = 1.0 / v.at(i);
            } else {
              // categorical or Intercept, will be ignored
            }
          }
        }
      }
      if (_dinfo._normMul != null) {
        double normG = 0, normS = 0, normLB = 0, normUB = 0;
        for (int i = numoff; i < _dinfo.fullN(); ++i) {
          double s = _dinfo._normSub[i - numoff];
          double d = 1.0 / _dinfo._normMul[i - numoff];
          if (_betaUB != null && !Double.isInfinite(_betaUB[i])) {
            normUB *= s;
            _betaUB[i] *= d;
          }
          if (_betaLB != null && !Double.isInfinite(_betaUB[i])) {
            normLB *= s;
            _betaLB[i] *= d;
          }
          if (_betaGiven != null) {
            normG += _betaGiven[i] * s;
            _betaGiven[i] *= d;
          }
          if (_betaStart != null) {
            normS += _betaStart[i] * s;
            _betaStart[i] *= d;
          }
        }
        if (_dinfo._intercept) {
          int n = _dinfo.fullN();
          if (_betaGiven != null)
            _betaGiven[n] += normG;
          if (_betaStart != null)
            _betaStart[n] += normS;
          if (_betaLB != null)
            _betaLB[n] += normLB;
          if (_betaUB != null)
            _betaUB[n] += normUB;
        }
      }
      if (_betaStart == null && _betaGiven != null)
        _betaStart = _betaGiven.clone();
      if (_betaStart != null) {
        if (_betaLB != null || _betaUB != null) {
          for (int i = 0; i < _betaStart.length; ++i) {
            if (_betaLB != null && _betaLB[i] > _betaStart[i])
              _betaStart[i] = _betaLB[i];
            if (_betaUB != null && _betaUB[i] < _betaStart[i])
              _betaStart[i] = _betaUB[i];
          }
        }
      }
      if (_parms._non_negative) setNonNegative();
      check();
    }

    public String toString() {
      double[][] ary = new double[_betaGiven.length][3];

      for (int i = 0; i < _betaGiven.length; ++i) {
        ary[i][0] = _betaGiven[i];
        ary[i][1] = _betaLB[i];
        ary[i][2] = _betaUB[i];
      }
      return ArrayUtils.pprint(ary);
    }

    public boolean hasBounds() {
      if (_betaLB != null)
        for (double d : _betaLB)
          if (!Double.isInfinite(d)) return true;
      if (_betaUB != null)
        for (double d : _betaUB)
          if (!Double.isInfinite(d)) return true;
      return false;
    }

    public void adjustGradient(double[] beta, double[] grad) {
      if (_betaGiven != null && _rho != null) {
        for (int i = 0; i < _betaGiven.length; ++i) {
          double diff = beta[i] - _betaGiven[i];
          grad[i] += _rho[i] * diff;
        }
      }
    }

    double proxPen(double[] beta) {
      double res = 0;
      if (_betaGiven != null && _rho != null) {
        for (int i = 0; i < _betaGiven.length; ++i) {
          double diff = beta[i] - _betaGiven[i];
          res += _rho[i] * diff * diff;
        }
        res *= .5;
      }
      return res;
    }

    public void check() {
      if (_betaLB != null && _betaUB != null)
        for (int i = 0; i < _betaLB.length; ++i)
          if (!(_betaLB[i] <= _betaUB[i]))
            throw new IllegalArgumentException("lower bounds myst be <= upper bounds, " + _betaLB[i] + " !<= " + _betaUB[i]);
    }

    public BetaConstraint filterExpandedColumns(int[] activeCols) {
      BetaConstraint res = new BetaConstraint();
      if (_betaLB != null)
        res._betaLB = ArrayUtils.select(_betaLB, activeCols);
      if (_betaUB != null)
        res._betaUB = ArrayUtils.select(_betaUB, activeCols);
      if (_betaGiven != null)
        res._betaGiven = ArrayUtils.select(_betaGiven, activeCols);
      if (_rho != null)
        res._rho = ArrayUtils.select(_rho, activeCols);
      if (_betaStart != null)
        res._betaStart = ArrayUtils.select(_betaStart, activeCols);
      return res;
    }

  }
}<|MERGE_RESOLUTION|>--- conflicted
+++ resolved
@@ -326,11 +326,7 @@
           Vec wc = _weights == null ? _dinfo._adaptedFrame.anyVec().makeCon(1) : _weights.makeCopy();
           _dinfo.setWeights(_generatedWeights = "__glm_gen_weights", wc);
         }
-<<<<<<< HEAD
-        YMUTask ymt = new YMUTask(_dinfo, _parms._family == Family.multinomial?nclasses():1, !_parms._stdOverride, setWeights, skippingRows).doAll(_dinfo._adaptedFrame);
-=======
-        YMUTask ymt = new YMUTask(_dinfo, _parms._family == Family.multinomial?nclasses():1, !_parms._stdOverride, false, setWeights, true).doAll(_dinfo._adaptedFrame);
->>>>>>> ffc146a1
+        YMUTask ymt = new YMUTask(_dinfo, _parms._family == Family.multinomial?nclasses():1, !_parms._stdOverride, setWeights, skippingRows,true).doAll(_dinfo._adaptedFrame);
         if (ymt._wsum == 0)
           throw new IllegalArgumentException("No rows left in the dataset after filtering out rows with missing values. Ignore columns with many NAs or impute your missing values prior to calling glm.");
         Log.info(LogMsg("using " + ymt._nobs + " nobs out of " + _dinfo._adaptedFrame.numRows() + " total"));
